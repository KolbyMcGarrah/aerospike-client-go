// Copyright 2013-2019 Aerospike, Inc.
//
// Licensed under the Apache License, Version 2.0 (the "License");
// you may not use this file except in compliance with the License.
// You may obtain a copy of the License at
//
// http://www.apache.org/licenses/LICENSE-2.0
//
// Unless required by applicable law or agreed to in writing, software
// distributed under the License is distributed on an "AS IS" BASIS,
// WITHOUT WARRANTIES OR CONDITIONS OF ANY KIND, either express or implied.
// See the License for the specific language governing permissions and
// limitations under the License.

package aerospike_test

import (
	"fmt"
	"time"

	as "github.com/aerospike/aerospike-client-go"

	. "github.com/onsi/ginkgo"
	. "github.com/onsi/gomega"
)

// ALL tests are isolated by SetName and Key, which are 50 random characters
var _ = Describe("Security tests", func() {

	var ns = *namespace

	// connection data
	var client *as.Client
	var err error

	BeforeEach(func() {
		if !isEnterpriseEdition() {
			Skip("Security Tests are not supported in the Community Edition.")
			return
		}

		client, err = as.NewClientWithPolicy(clientPolicy, *host, *port)
		Expect(err).ToNot(HaveOccurred())
	})

	AfterEach(func() {
		client.DropUser(nil, "test_user")
		time.Sleep(time.Second)
	})

	Context("Roles", func() {

		BeforeEach(func() {
			client.CreateUser(nil, "test_user", "test", []string{"user-admin"})
			time.Sleep(time.Second)
		})

		It("Must work with Roles Perfectly", func() {
			defer client.DropRole(nil, "role-read-test-test")
			defer client.DropRole(nil, "role-write-test")
			defer client.DropRole(nil, "dummy-role")

<<<<<<< HEAD
				// Add a user defined Role
				err := client.CreateRole(nil, "role-read-test-test", []as.Privilege{{Code: as.Read, Namespace: ns, SetName: "test"}}, []string{getOutboundIP().String()})
				Expect(err).ToNot(HaveOccurred())

				err = client.CreateRole(nil, "role-write-test", []as.Privilege{{Code: as.ReadWrite, Namespace: ns, SetName: ""}}, []string{getOutboundIP().String()})
				Expect(err).ToNot(HaveOccurred())
=======
			// Add a user defined Role
			err := client.CreateRole(nil, "role-read-test-test", []as.Privilege{{Code: as.Read, Namespace: ns, SetName: "test"}})
			Expect(err).ToNot(HaveOccurred())

			err = client.CreateRole(nil, "role-write-test", []as.Privilege{{Code: as.ReadWrite, Namespace: ns, SetName: ""}})
			Expect(err).ToNot(HaveOccurred())
>>>>>>> 717c9f97

			time.Sleep(time.Second)

			// Add privileges to the roles
			err = client.GrantPrivileges(nil, "role-read-test-test", []as.Privilege{{Code: as.ReadWrite, Namespace: ns, SetName: "bar"}, {Code: as.ReadWriteUDF, Namespace: ns, SetName: "test"}})
			Expect(err).ToNot(HaveOccurred())

			// Wait until servers syncronize
			time.Sleep(1 * time.Second)

			// Revoke privileges from the roles
			err = client.RevokePrivileges(nil, "role-read-test-test", []as.Privilege{{Code: as.ReadWriteUDF, Namespace: ns, SetName: "test"}})
			Expect(err).ToNot(HaveOccurred())

<<<<<<< HEAD
				err = client.CreateRole(nil, "dummy-role", []as.Privilege{{Code: as.Read, Namespace: "", SetName: ""}}, []string{getOutboundIP().String()})
				Expect(err).ToNot(HaveOccurred())
=======
			err = client.CreateRole(nil, "dummy-role", []as.Privilege{{Code: as.Read, Namespace: "", SetName: ""}})
			Expect(err).ToNot(HaveOccurred())
>>>>>>> 717c9f97

			time.Sleep(time.Second)

			// Drop the dummy role to make sure DropRoles Works
			err = client.DropRole(nil, "dummy-role")
			Expect(err).ToNot(HaveOccurred())

			// Wait until servers syncronize
			time.Sleep(3 * time.Second)

			roles, err := client.QueryRoles(nil)
			Expect(err).ToNot(HaveOccurred())

			// Expect(len(roles)).To(Equal(8))

			// Predefined Roles
			Expect(roles).To(ContainElement(&as.Role{Name: "read", Privileges: []as.Privilege{{Code: as.Read, Namespace: "", SetName: ""}}}))
			Expect(roles).To(ContainElement(&as.Role{Name: "read-write", Privileges: []as.Privilege{{Code: as.ReadWrite, Namespace: "", SetName: ""}}}))
			Expect(roles).To(ContainElement(&as.Role{Name: "read-write-udf", Privileges: []as.Privilege{{Code: as.ReadWriteUDF, Namespace: "", SetName: ""}}}))
			Expect(roles).To(ContainElement(&as.Role{Name: "sys-admin", Privileges: []as.Privilege{{Code: as.SysAdmin, Namespace: "", SetName: ""}}}))
			Expect(roles).To(ContainElement(&as.Role{Name: "user-admin", Privileges: []as.Privilege{{Code: as.UserAdmin, Namespace: "", SetName: ""}}}))
			Expect(roles).To(ContainElement(&as.Role{Name: "data-admin", Privileges: []as.Privilege{{Code: as.DataAdmin, Namespace: "", SetName: ""}}}))

			// Our test Roles
			Expect(roles).To(ContainElement(&as.Role{Name: "role-read-test-test", Privileges: []as.Privilege{{Code: as.Read, Namespace: ns, SetName: "test"}, {Code: as.ReadWrite, Namespace: ns, SetName: "bar"}}}))
			Expect(roles).To(ContainElement(&as.Role{Name: "role-write-test", Privileges: []as.Privilege{{Code: as.ReadWrite, Namespace: ns, SetName: ""}}}))
		})

		It("Must query User Roles Perfectly", func() {
			admin, err := client.QueryUser(nil, "test_user")
			Expect(err).ToNot(HaveOccurred())

			Expect(admin.User).To(Equal("test_user"))
			Expect(admin.Roles).To(ContainElement("user-admin"))
		})

		It("Must Revoke/Grant Roles Perfectly", func() {
			err := client.GrantRoles(nil, "test_user", []string{"user-admin", "sys-admin", "read-write", "read"})
			Expect(err).ToNot(HaveOccurred())

			time.Sleep(time.Second)

			admin, err := client.QueryUser(nil, "test_user")
			Expect(err).ToNot(HaveOccurred())

			Expect(admin.User).To(Equal("test_user"))
			Expect(admin.Roles).To(ConsistOf("user-admin", "sys-admin", "read-write", "read"))

			err = client.RevokeRoles(nil, "test_user", []string{"sys-admin"})
			Expect(err).ToNot(HaveOccurred())

			time.Sleep(time.Second)

			admin, err = client.QueryUser(nil, "test_user")
			Expect(err).ToNot(HaveOccurred())

			Expect(admin.User).To(Equal("test_user"))
			Expect(admin.Roles).To(ConsistOf("user-admin", "read-write", "read"))
		})

	}) // describe roles

	Describe("Users", func() {

		It("Must Create/Drop User", func() {
			// drop before test
			client.DropUser(nil, "test_user")

			err := client.CreateUser(nil, "test_user", "test", []string{"user-admin", "read"})
			Expect(err).ToNot(HaveOccurred())

			time.Sleep(time.Second)

			admin, err := client.QueryUser(nil, "test_user")
			Expect(err).ToNot(HaveOccurred())

			Expect(admin.User).To(Equal("test_user"))
			Expect(admin.Roles).To(ConsistOf("user-admin", "read"))
		})

		It("Must Change User Password", func() {
			// drop before test
			client.DropUser(nil, "test_user")

			err := client.CreateUser(nil, "test_user", "test", []string{"user-admin", "read"})
			Expect(err).ToNot(HaveOccurred())

			time.Sleep(time.Second)

			// connect using the new user
			client_policy := as.NewClientPolicy()
			client_policy.User = "test_user"
			client_policy.Password = "test"
			new_client, err := as.NewClientWithPolicy(client_policy, *host, *port)
			Expect(err).ToNot(HaveOccurred())
			defer new_client.Close()

			// change current user's password on the fly
			err = new_client.ChangePassword(nil, "test_user", "test1")
			Expect(err).ToNot(HaveOccurred())

			time.Sleep(time.Second)

			// exhaust all node connections
			for _, node := range new_client.GetNodes() {
				for i := 0; i < client_policy.ConnectionQueueSize; i++ {
					conn, err := node.GetConnection(time.Second)
					Expect(err).ToNot(HaveOccurred())
					node.InvalidateConnection(conn)
				}
			}

			// should have the password changed in the cluster, so that a new connection
			// will be established and used
			admin, err := new_client.QueryUser(nil, "test_user")
			Expect(err).ToNot(HaveOccurred())

			Expect(admin.User).To(Equal("test_user"))
			Expect(admin.Roles).To(ConsistOf("user-admin", "read"))
		})

		It("Must Query all users", func() {
			const USER_COUNT = 10
			// drop before test
			for i := 1; i < USER_COUNT; i++ {
				client.DropUser(nil, fmt.Sprintf("test_user%d", i))
			}

			for i := 1; i < USER_COUNT; i++ {
				err := client.CreateUser(nil, fmt.Sprintf("test_user%d", i), "test", []string{"read"})
				Expect(err).ToNot(HaveOccurred())
			}

			time.Sleep(time.Second)

			// should have the password changed in the cluster, so that a new connection
			// will be established and used
			users, err := client.QueryUsers(nil)
			Expect(err).ToNot(HaveOccurred())
			Expect(len(users)).To(BeNumerically(">=", USER_COUNT-1))

			for i := 1; i < USER_COUNT; i++ {
				err := client.DropUser(nil, fmt.Sprintf("test_user%d", i))
				Expect(err).ToNot(HaveOccurred())
			}

		})

	}) // describe users
})<|MERGE_RESOLUTION|>--- conflicted
+++ resolved
@@ -60,21 +60,12 @@
 			defer client.DropRole(nil, "role-write-test")
 			defer client.DropRole(nil, "dummy-role")
 
-<<<<<<< HEAD
-				// Add a user defined Role
-				err := client.CreateRole(nil, "role-read-test-test", []as.Privilege{{Code: as.Read, Namespace: ns, SetName: "test"}}, []string{getOutboundIP().String()})
-				Expect(err).ToNot(HaveOccurred())
-
-				err = client.CreateRole(nil, "role-write-test", []as.Privilege{{Code: as.ReadWrite, Namespace: ns, SetName: ""}}, []string{getOutboundIP().String()})
-				Expect(err).ToNot(HaveOccurred())
-=======
 			// Add a user defined Role
-			err := client.CreateRole(nil, "role-read-test-test", []as.Privilege{{Code: as.Read, Namespace: ns, SetName: "test"}})
-			Expect(err).ToNot(HaveOccurred())
-
-			err = client.CreateRole(nil, "role-write-test", []as.Privilege{{Code: as.ReadWrite, Namespace: ns, SetName: ""}})
-			Expect(err).ToNot(HaveOccurred())
->>>>>>> 717c9f97
+			err := client.CreateRole(nil, "role-read-test-test", []as.Privilege{{Code: as.Read, Namespace: ns, SetName: "test"}}, []string{getOutboundIP().String()})
+			Expect(err).ToNot(HaveOccurred())
+
+			err = client.CreateRole(nil, "role-write-test", []as.Privilege{{Code: as.ReadWrite, Namespace: ns, SetName: ""}}, []string{getOutboundIP().String()})
+			Expect(err).ToNot(HaveOccurred())
 
 			time.Sleep(time.Second)
 
@@ -89,13 +80,8 @@
 			err = client.RevokePrivileges(nil, "role-read-test-test", []as.Privilege{{Code: as.ReadWriteUDF, Namespace: ns, SetName: "test"}})
 			Expect(err).ToNot(HaveOccurred())
 
-<<<<<<< HEAD
-				err = client.CreateRole(nil, "dummy-role", []as.Privilege{{Code: as.Read, Namespace: "", SetName: ""}}, []string{getOutboundIP().String()})
-				Expect(err).ToNot(HaveOccurred())
-=======
-			err = client.CreateRole(nil, "dummy-role", []as.Privilege{{Code: as.Read, Namespace: "", SetName: ""}})
-			Expect(err).ToNot(HaveOccurred())
->>>>>>> 717c9f97
+			err = client.CreateRole(nil, "dummy-role", []as.Privilege{{Code: as.Read, Namespace: "", SetName: ""}}, []string{getOutboundIP().String()})
+			Expect(err).ToNot(HaveOccurred())
 
 			time.Sleep(time.Second)
 

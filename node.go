// Copyright 2013-2019 Aerospike, Inc.
//
// Licensed under the Apache License, Version 2.0 (the "License");
// you may not use this file except in compliance with the License.
// You may obtain a copy of the License at
//
// http://www.apache.org/licenses/LICENSE-2.0
//
// Unless required by applicable law or agreed to in writing, software
// distributed under the License is distributed on an "AS IS" BASIS,
// WITHOUT WARRANTIES OR CONDITIONS OF ANY KIND, either express or implied.
// See the License for the specific language governing permissions and
// limitations under the License.

package aerospike

import (
	"bufio"
	"io"
	"strconv"
	"strings"
	"sync"
	"sync/atomic"
	"time"

	. "github.com/aerospike/aerospike-client-go/logger"
	. "github.com/aerospike/aerospike-client-go/types"
	. "github.com/aerospike/aerospike-client-go/types/atomic"
)

const (
	_PARTITIONS = 4096
)

// Node represents an Aerospike Database Server Node
type Node struct {
	cluster            *Cluster
	name               string
	host               *Host
	aliases            atomic.Value //[]*Host
	stats              nodeStats
	_sessionToken      atomic.Value //[]byte
	_sessionExpiration atomic.Value //time.Time

	racks atomic.Value //map[string]int

	// tendConn reserves a connection for tend so that it won't have to
	// wait in queue for connections, since that will cause starvation
	// and the node being dropped under load.
	tendConn     *Connection
	tendConnLock sync.Mutex // All uses of tend connection should be synchronized

	peersGeneration AtomicInt
	peersCount      AtomicInt

	connections     connectionHeap
	connectionCount AtomicInt
	health          AtomicInt //AtomicInteger

	partitionGeneration AtomicInt
	referenceCount      AtomicInt
	failures            AtomicInt
	partitionChanged    AtomicBool
	performLogin        AtomicBool

	active AtomicBool

<<<<<<< HEAD
	supportsFloat, supportsBatchIndex, supportsReplicas, supportsGeo, supportsPeers, supportsLUTNow AtomicBool
=======
	supportsFloat, supportsBatchIndex, supportsReplicasAll, supportsReplicas, supportsGeo, supportsPeers, supportsLUTNow, supportsTruncateNamespace AtomicBool
>>>>>>> ee3e0022
}

// NewNode initializes a server node with connection parameters.
func newNode(cluster *Cluster, nv *nodeValidator) *Node {
	newNode := &Node{
		cluster: cluster,
		name:    nv.name,
		// address: nv.primaryAddress,
		host: nv.primaryHost,

		// Assign host to first IP alias because the server identifies nodes
		// by IP address (not hostname).
		connections:         *newConnectionHeap(cluster.clientPolicy.ConnectionQueueSize),
		connectionCount:     *NewAtomicInt(0),
		peersGeneration:     *NewAtomicInt(-1),
		partitionGeneration: *NewAtomicInt(-2),
		referenceCount:      *NewAtomicInt(0),
		failures:            *NewAtomicInt(0),
		active:              *NewAtomicBool(true),
		partitionChanged:    *NewAtomicBool(false),

<<<<<<< HEAD
		supportsFloat:      *NewAtomicBool(nv.supportsFloat),
		supportsBatchIndex: *NewAtomicBool(nv.supportsBatchIndex),
		supportsReplicas:   *NewAtomicBool(nv.supportsReplicas),
		supportsGeo:        *NewAtomicBool(nv.supportsGeo),
		supportsPeers:      *NewAtomicBool(nv.supportsPeers),
		supportsLUTNow:     *NewAtomicBool(nv.supportsLUTNow),
=======
		supportsFloat:             *NewAtomicBool(nv.supportsFloat),
		supportsBatchIndex:        *NewAtomicBool(nv.supportsBatchIndex),
		supportsReplicasAll:       *NewAtomicBool(nv.supportsReplicasAll),
		supportsReplicas:          *NewAtomicBool(nv.supportsReplicas),
		supportsGeo:               *NewAtomicBool(nv.supportsGeo),
		supportsPeers:             *NewAtomicBool(nv.supportsPeers),
		supportsLUTNow:            *NewAtomicBool(nv.supportsLUTNow),
		supportsTruncateNamespace: *NewAtomicBool(nv.supportsTruncateNamespace),
>>>>>>> ee3e0022
	}

	newNode.aliases.Store(nv.aliases)
	newNode._sessionToken.Store(nv.sessionToken)
	newNode.racks.Store(map[string]int{})

	// this will reset to zero on first aggregation on the cluster,
	// therefore will only be counted once.
	atomic.AddInt64(&newNode.stats.NodeAdded, 1)

	return newNode
}

// Refresh requests current status from server node, and updates node with the result.
func (nd *Node) Refresh(peers *peers) error {
	if !nd.active.Get() {
		return nil
	}

	atomic.AddInt64(&nd.stats.TendsTotal, 1)

	// Close idleConnections
	defer nd.dropIdleConnections()

	nd.referenceCount.Set(0)

	var infoMap map[string]string
	var err error
	if peers.usePeers.Get() {
		infoMap, err = nd.RequestInfo("node", "peers-generation", "partition-generation", "racks:")
		if err != nil {
			nd.refreshFailed(err)
			return err
		}

		if err := nd.verifyNodeName(infoMap); err != nil {
			nd.refreshFailed(err)
			return err
		}

		if err := nd.verifyPeersGeneration(infoMap, peers); err != nil {
			nd.refreshFailed(err)
			return err
		}

		if err := nd.verifyPartitionGeneration(infoMap); err != nil {
			nd.refreshFailed(err)
			return err
		}
	} else {
		commands := []string{"node", "partition-generation", "racks:", nd.cluster.clientPolicy.servicesString()}

		infoMap, err = nd.RequestInfo(commands...)
		if err != nil {
			nd.refreshFailed(err)
			return err
		}

		if err := nd.verifyNodeName(infoMap); err != nil {
			nd.refreshFailed(err)
			return err
		}

		if err = nd.verifyPartitionGeneration(infoMap); err != nil {
			nd.refreshFailed(err)
			return err
		}

		if err = nd.addFriends(infoMap, peers); err != nil {
			nd.refreshFailed(err)
			return err
		}
	}

	if err := nd.updateRackInfo(infoMap); err != nil {
		// Update rack info should fail if the feature is not supported on the server
		if aerr, ok := err.(AerospikeError); ok && aerr.ResultCode() == UNSUPPORTED_FEATURE {
			nd.refreshFailed(err)
			return err
		}
		// Should not fail in other cases
		Logger.Warn("Updating node rack info failed with error: %s (racks: `%s`)", err, infoMap["racks:"])
	}

	nd.failures.Set(0)
	peers.refreshCount.IncrementAndGet()
	nd.referenceCount.IncrementAndGet()
	atomic.AddInt64(&nd.stats.TendsSuccessful, 1)

	if err := nd.refreshSessionToken(); err != nil {
		Logger.Error("Error refreshing session token: %s", err.Error())
	}

	return nil
}

// refreshSessionToken refreshes the session token if it has been expired
func (nd *Node) refreshSessionToken() error {
	// no session token to refresh
	if !nd.cluster.clientPolicy.RequiresAuthentication() || nd.cluster.clientPolicy.AuthMode != AuthModeExternal {
		return nil
	}

	var deadline time.Time
	deadlineIfc := nd._sessionExpiration.Load()
	if deadlineIfc != nil {
		deadline = deadlineIfc.(time.Time)
	}

	if deadline.IsZero() || time.Now().Before(deadline) {
		return nil
	}

	nd.tendConnLock.Lock()
	defer nd.tendConnLock.Unlock()

	if err := nd.initTendConn(nd.cluster.clientPolicy.LoginTimeout); err != nil {
		return err
	}

	command := NewLoginCommand(nd.tendConn.dataBuffer)
	if err := command.login(&nd.cluster.clientPolicy, nd.tendConn, nd.cluster.Password()); err != nil {
		// Socket not authenticated. Do not put back into pool.
		nd.tendConn.Close()
		return err
	}

	nd._sessionToken.Store(command.SessionToken)
	nd._sessionExpiration.Store(command.SessionExpiration)

	return nil
}

func (nd *Node) updateRackInfo(infoMap map[string]string) error {
	if !nd.cluster.clientPolicy.RackAware {
		return nil
	}

	// Do not raise an error if the server does not support rackaware
	if strings.HasPrefix(strings.ToUpper(infoMap["racks:"]), "ERROR") {
		return NewAerospikeError(UNSUPPORTED_FEATURE, "You have set the ClientPolicy.RackAware = true, but the server does not support this feature.")
	}

	ss := strings.Split(infoMap["racks:"], ";")
	racks := map[string]int{}
	for _, s := range ss {
		in := bufio.NewReader(strings.NewReader(s))
		_, err := in.ReadString('=')
		if err != nil {
			return err
		}

		ns, err := in.ReadString(':')
		if err != nil {
			return err
		}

		for {
			_, err = in.ReadString('_')
			if err != nil {
				return err
			}

			rackStr, err := in.ReadString('=')
			if err != nil {
				return err
			}

			rack, err := strconv.Atoi(rackStr[:len(rackStr)-1])
			if err != nil {
				return err
			}

			nodesList, err := in.ReadString(':')
			if err != nil && err != io.EOF {
				return err
			}

			nodes := strings.Split(strings.Trim(nodesList, ":"), ",")
			for i := range nodes {
				if nodes[i] == nd.name {
					racks[ns[:len(ns)-1]] = rack
				}
			}

			if err == io.EOF {
				break
			}
		}
	}

	nd.racks.Store(racks)

	return nil
}

func (nd *Node) verifyNodeName(infoMap map[string]string) error {
	infoName, exists := infoMap["node"]

	if !exists || len(infoName) == 0 {
		return NewAerospikeError(INVALID_NODE_ERROR, "Node name is empty")
	}

	if !(nd.name == infoName) {
		// Set node to inactive immediately.
		nd.active.Set(false)
		return NewAerospikeError(INVALID_NODE_ERROR, "Node name has changed. Old="+nd.name+" New="+infoName)
	}
	return nil
}

func (nd *Node) verifyPeersGeneration(infoMap map[string]string, peers *peers) error {
	genString := infoMap["peers-generation"]
	if len(genString) == 0 {
		return NewAerospikeError(PARSE_ERROR, "peers-generation is empty")
	}

	gen, err := strconv.Atoi(genString)
	if err != nil {
		return NewAerospikeError(PARSE_ERROR, "peers-generation is not a number: "+genString)
	}

	peers.genChanged.Or(nd.peersGeneration.Get() != gen)
	return nil
}

func (nd *Node) verifyPartitionGeneration(infoMap map[string]string) error {
	genString := infoMap["partition-generation"]

	if len(genString) == 0 {
		return NewAerospikeError(PARSE_ERROR, "partition-generation is empty")
	}

	gen, err := strconv.Atoi(genString)
	if err != nil {
		return NewAerospikeError(PARSE_ERROR, "partition-generation is not a number:"+genString)
	}

	if nd.partitionGeneration.Get() != gen {
		nd.partitionChanged.Set(true)
	}
	return nil
}

func (nd *Node) addFriends(infoMap map[string]string, peers *peers) error {
	friendString, exists := infoMap[nd.cluster.clientPolicy.servicesString()]

	if !exists || len(friendString) == 0 {
		nd.peersCount.Set(0)
		return nil
	}

	friendNames := strings.Split(friendString, ";")
	nd.peersCount.Set(len(friendNames))

	for _, friend := range friendNames {
		friendInfo := strings.Split(friend, ":")

		if len(friendInfo) != 2 {
			Logger.Error("Node info from asinfo:services is malformed. Expected HOST:PORT, but got `%s`", friend)
			continue
		}

		hostName := friendInfo[0]
		port, _ := strconv.Atoi(friendInfo[1])

		if len(nd.cluster.clientPolicy.IpMap) > 0 {
			if alternativeHost, ok := nd.cluster.clientPolicy.IpMap[hostName]; ok {
				hostName = alternativeHost
			}
		}

		host := NewHost(hostName, port)
		node := nd.cluster.findAlias(host)

		if node != nil {
			node.referenceCount.IncrementAndGet()
		} else {
			if !peers.hostExists(*host) {
				nd.prepareFriend(host, peers)
			}
		}
	}

	return nil
}

func (nd *Node) prepareFriend(host *Host, peers *peers) bool {
	nv := &nodeValidator{}
	if err := nv.validateNode(nd.cluster, host); err != nil {
		Logger.Warn("Adding node `%s` failed: %s", host, err)
		return false
	}

	node := peers.nodeByName(nv.name)

	if node != nil {
		// Duplicate node name found.  This usually occurs when the server
		// services list contains both internal and external IP addresses
		// for the same node.
		peers.addHost(*host)
		node.addAlias(host)
		return true
	}

	// Check for duplicate nodes in cluster.
	node = nd.cluster.nodesMap.Get().(map[string]*Node)[nv.name]

	if node != nil {
		peers.addHost(*host)
		node.addAlias(host)
		node.referenceCount.IncrementAndGet()
		nd.cluster.addAlias(host, node)
		return true
	}

	node = nd.cluster.createNode(nv)
	peers.addHost(*host)
	peers.addNode(nv.name, node)
	return true
}

func (nd *Node) refreshPeers(peers *peers) {
	// Do not refresh peers when node connection has already failed during this cluster tend iteration.
	if nd.failures.Get() > 0 || !nd.active.Get() {
		return
	}

	peerParser, err := parsePeers(nd.cluster, nd)
	if err != nil {
		Logger.Debug("Parsing peers failed: %s", err)
		nd.refreshFailed(err)
		return
	}

	peers.appendPeers(peerParser.peers)
	nd.peersGeneration.Set(int(peerParser.generation()))
	nd.peersCount.Set(len(peers.peers()))
	peers.refreshCount.IncrementAndGet()
}

func (nd *Node) refreshPartitions(peers *peers, partitions partitionMap) {
	// Do not refresh peers when node connection has already failed during this cluster tend iteration.
	// Also, avoid "split cluster" case where this node thinks it's a 1-node cluster.
	// Unchecked, such a node can dominate the partition map and cause all other
	// nodes to be dropped.
	if nd.failures.Get() > 0 || !nd.active.Get() || (nd.peersCount.Get() == 0 && peers.refreshCount.Get() > 1) {
		return
	}

	parser, err := newPartitionParser(nd, partitions, _PARTITIONS)
	if err != nil {
		nd.refreshFailed(err)
		return
	}

	if parser.generation != nd.partitionGeneration.Get() {
		Logger.Info("Node %s partition generation changed from %d to %d", nd.host.String(), nd.partitionGeneration.Get(), parser.getGeneration())
		nd.partitionChanged.Set(true)
		nd.partitionGeneration.Set(parser.getGeneration())
		atomic.AddInt64(&nd.stats.PartitionMapUpdates, 1)
	}
}

func (nd *Node) refreshFailed(e error) {
	nd.failures.IncrementAndGet()
	atomic.AddInt64(&nd.stats.TendsFailed, 1)

	// Only log message if cluster is still active.
	if nd.cluster.IsConnected() {
		Logger.Warn("Node `%s` refresh failed: `%s`", nd, e)
	}
}

// dropIdleConnections picks a connection from the head of the connection pool queue
// if that connection is idle, it drops it and takes the next one until it picks
// a fresh connection or exhaust the queue.
func (nd *Node) dropIdleConnections() {
	nd.connections.DropIdle()
}

// GetConnection gets a connection to the node.
// If no pooled connection is available, a new connection will be created, unless
// ClientPolicy.MaxQueueSize number of connections are already created.
// This method will retry to retrieve a connection in case the connection pool
// is empty, until timeout is reached.
func (nd *Node) GetConnection(timeout time.Duration) (conn *Connection, err error) {
	deadline := time.Now().Add(timeout)
	if timeout == 0 {
		deadline = time.Now().Add(_DEFAULT_TIMEOUT)
	}

CL:
	// try to acquire a connection; if the connection pool is empty, retry until
	// timeout occures. If no timeout is set, will retry indefinitely.
	conn, err = nd.getConnection(deadline, timeout)
	if err != nil {
		if err == ErrConnectionPoolEmpty && nd.IsActive() && time.Now().Before(deadline) {
			// give the scheduler time to breath; affects latency minimally, but throughput drastically
			time.Sleep(time.Microsecond)
			goto CL
		}

		return nil, err
	}

	return conn, nil
}

// getConnection gets a connection to the node.
// If no pooled connection is available, a new connection will be created.
// This method does not include logic to retry in case the connection pool is empty
func (nd *Node) getConnection(deadline time.Time, timeout time.Duration) (conn *Connection, err error) {
	return nd.getConnectionWithHint(deadline, timeout, 0)
}

// getConnectionWithHint gets a connection to the node.
// If no pooled connection is available, a new connection will be created.
// This method does not include logic to retry in case the connection pool is empty
func (nd *Node) getConnectionWithHint(deadline time.Time, timeout time.Duration, hint byte) (conn *Connection, err error) {
	// try to get a valid connection from the connection pool
	for t := nd.connections.Poll(hint); t != nil; t = nd.connections.Poll(hint) {
		conn = t //.(*Connection)
		if conn.IsConnected() {
			break
		}
		conn.Close()
		conn = nil
	}

	if conn == nil {
		cc := nd.connectionCount.IncrementAndGet()

		// if connection count is limited and enough connections are already created, don't create a new one
		if nd.cluster.clientPolicy.LimitConnectionsToQueueSize && cc > nd.cluster.clientPolicy.ConnectionQueueSize {
			nd.connectionCount.DecrementAndGet()
			atomic.AddInt64(&nd.stats.ConnectionsPoolEmpty, 1)
			return nil, ErrConnectionPoolEmpty
		}

		atomic.AddInt64(&nd.stats.ConnectionsAttempts, 1)
		if conn, err = NewSecureConnection(&nd.cluster.clientPolicy, nd.host); err != nil {
			nd.connectionCount.DecrementAndGet()
			atomic.AddInt64(&nd.stats.ConnectionsFailed, 1)
			return nil, err
		}
		conn.node = nd

		// need to authenticate
		if err = conn.login(nd.sessionToken()); err != nil {
			atomic.AddInt64(&nd.stats.ConnectionsFailed, 1)

			// Socket not authenticated. Do not put back into pool.
			conn.Close()
			return nil, err
		}

		atomic.AddInt64(&nd.stats.ConnectionsSuccessful, 1)
	}

	if err = conn.SetTimeout(deadline, timeout); err != nil {
		atomic.AddInt64(&nd.stats.ConnectionsFailed, 1)

		// Do not put back into pool.
		conn.Close()
		return nil, err
	}

	conn.setIdleTimeout(nd.cluster.clientPolicy.IdleTimeout)
	conn.refresh()

	return conn, nil
}

// PutConnection puts back a connection to the pool.
// If connection pool is full, the connection will be
// closed and discarded.
func (nd *Node) putConnectionWithHint(conn *Connection, hint byte) {
	conn.refresh()
	if !nd.active.Get() || !nd.connections.Offer(conn, hint) {
		conn.Close()
	}
}

// PutConnection puts back a connection to the pool.
// If connection pool is full, the connection will be
// closed and discarded.
func (nd *Node) PutConnection(conn *Connection) {
	nd.putConnectionWithHint(conn, 0)
}

// InvalidateConnection closes and discards a connection from the pool.
func (nd *Node) InvalidateConnection(conn *Connection) {
	conn.Close()
}

// GetHost retrieves host for the node.
func (nd *Node) GetHost() *Host {
	return nd.host
}

// IsActive Checks if the node is active.
func (nd *Node) IsActive() bool {
	return nd != nil && nd.active.Get() && nd.partitionGeneration.Get() >= -1
}

// GetName returns node name.
func (nd *Node) GetName() string {
	return nd.name
}

// GetAliases returns node aliases.
func (nd *Node) GetAliases() []*Host {
	return nd.aliases.Load().([]*Host)
}

// Sets node aliases
func (nd *Node) setAliases(aliases []*Host) {
	nd.aliases.Store(aliases)
}

// AddAlias adds an alias for the node
func (nd *Node) addAlias(aliasToAdd *Host) {
	// Aliases are only referenced in the cluster tend goroutine,
	// so synchronization is not necessary.
	aliases := nd.GetAliases()
	if aliases == nil {
		aliases = []*Host{}
	}

	aliases = append(aliases, aliasToAdd)
	nd.setAliases(aliases)
}

// Close marks node as inactive and closes all of its pooled connections.
func (nd *Node) Close() {
	nd.active.Set(false)
	atomic.AddInt64(&nd.stats.NodeRemoved, 1)
	nd.closeConnections()
}

// String implements stringer interface
func (nd *Node) String() string {
	return nd.name + " " + nd.host.String()
}

func (nd *Node) closeConnections() {
	for conn := nd.connections.Poll(0); conn != nil; conn = nd.connections.Poll(0) {
		// conn.(*Connection).Close()
		conn.Close()
	}

	// close the tend connection
	nd.tendConnLock.Lock()
	defer nd.tendConnLock.Unlock()
	if nd.tendConn != nil {
		nd.tendConn.Close()
	}
}

// Equals compares equality of two nodes based on their names.
func (nd *Node) Equals(other *Node) bool {
	return nd != nil && other != nil && (nd == other || nd.name == other.name)
}

// MigrationInProgress determines if the node is participating in a data migration
func (nd *Node) MigrationInProgress() (bool, error) {
	values, err := RequestNodeStats(nd)
	if err != nil {
		return false, err
	}

	// if the migrate_partitions_remaining exists and is not `0`, then migration is in progress
	if migration, exists := values["migrate_partitions_remaining"]; exists && migration != "0" {
		return true, nil
	}

	// migration not in progress
	return false, nil
}

// WaitUntillMigrationIsFinished will block until migration operations are finished.
func (nd *Node) WaitUntillMigrationIsFinished(timeout time.Duration) (err error) {
	if timeout <= 0 {
		timeout = _NO_TIMEOUT
	}
	done := make(chan error)

	go func() {
		// this function is guaranteed to return after timeout
		// no go routines will be leaked
		for {
			if res, err := nd.MigrationInProgress(); err != nil || !res {
				done <- err
				return
			}
		}
	}()

	dealine := time.After(timeout)
	select {
	case <-dealine:
		return NewAerospikeError(TIMEOUT)
	case err = <-done:
		return err
	}
}

// initTendConn sets up a connection to be used for info requests.
// The same connection will be used for tend.
func (nd *Node) initTendConn(timeout time.Duration) error {
	var deadline time.Time
	if timeout > 0 {
		deadline = time.Now().Add(timeout)
	}

	if nd.tendConn == nil || !nd.tendConn.IsConnected() {
		// Tend connection required a long timeout
		tendConn, err := nd.getConnection(deadline, timeout)
		if err != nil {
			return err
		}

		nd.tendConn = tendConn
	}

	// Set timeout for tend conn
	return nd.tendConn.SetTimeout(deadline, timeout)
}

// requestInfoWithRetry gets info values by name from the specified database server node.
// It will try at least N times before returning an error.
func (nd *Node) requestInfoWithRetry(n int, name ...string) (res map[string]string, err error) {
	for i := 0; i < n; i++ {
		if res, err = nd.requestInfo(10*time.Second, name...); err == nil {
			return res, nil
		}

		Logger.Error("Error occurred while fetching info from the server node %s: %s", nd.host.String(), err.Error())
		time.Sleep(100 * time.Millisecond)
	}

	// return the last error
	return nil, err
}

// RequestInfo gets info values by name from the specified database server node.
func (nd *Node) RequestInfo(name ...string) (map[string]string, error) {
	return nd.requestInfo(nd.cluster.clientPolicy.Timeout, name...)
}

// RequestInfo gets info values by name from the specified database server node.
func (nd *Node) requestInfo(timeout time.Duration, name ...string) (map[string]string, error) {
	nd.tendConnLock.Lock()
	defer nd.tendConnLock.Unlock()

	if err := nd.initTendConn(timeout); err != nil {
		return nil, err
	}

	response, err := RequestInfo(nd.tendConn, name...)
	if err != nil {
		nd.tendConn.Close()
		return nil, err
	}
	return response, nil
}

// requestRawInfo gets info values by name from the specified database server node.
// It won't parse the results.
func (nd *Node) requestRawInfo(name ...string) (*info, error) {
	nd.tendConnLock.Lock()
	defer nd.tendConnLock.Unlock()

	if err := nd.initTendConn(nd.cluster.clientPolicy.Timeout); err != nil {
		return nil, err
	}

	response, err := newInfo(nd.tendConn, name...)
	if err != nil {
		nd.tendConn.Close()
		return nil, err
	}
	return response, nil
}

// sessionToken returns the session token for the node.
// It will return nil if the session has expired.
func (nd *Node) sessionToken() []byte {
	var deadline time.Time
	deadlineIfc := nd._sessionExpiration.Load()
	if deadlineIfc != nil {
		deadline = deadlineIfc.(time.Time)
	}

	if deadline.IsZero() || time.Now().After(deadline) {
		return nil
	}

	st := nd._sessionToken.Load()
	if st != nil {
		return st.([]byte)
	}
	return nil
}

// Rack returns the rack number for the namespace.
func (nd *Node) Rack(namespace string) (int, error) {
	racks := nd.racks.Load().(map[string]int)
	v, exists := racks[namespace]

	if exists {
		return v, nil
	}

	return -1, newAerospikeNodeError(nd, RACK_NOT_DEFINED)
}<|MERGE_RESOLUTION|>--- conflicted
+++ resolved
@@ -65,11 +65,7 @@
 
 	active AtomicBool
 
-<<<<<<< HEAD
-	supportsFloat, supportsBatchIndex, supportsReplicas, supportsGeo, supportsPeers, supportsLUTNow AtomicBool
-=======
-	supportsFloat, supportsBatchIndex, supportsReplicasAll, supportsReplicas, supportsGeo, supportsPeers, supportsLUTNow, supportsTruncateNamespace AtomicBool
->>>>>>> ee3e0022
+	supportsFloat, supportsBatchIndex, supportsReplicas, supportsGeo, supportsPeers, supportsLUTNow, supportsTruncateNamespace AtomicBool
 }
 
 // NewNode initializes a server node with connection parameters.
@@ -91,23 +87,13 @@
 		active:              *NewAtomicBool(true),
 		partitionChanged:    *NewAtomicBool(false),
 
-<<<<<<< HEAD
-		supportsFloat:      *NewAtomicBool(nv.supportsFloat),
-		supportsBatchIndex: *NewAtomicBool(nv.supportsBatchIndex),
-		supportsReplicas:   *NewAtomicBool(nv.supportsReplicas),
-		supportsGeo:        *NewAtomicBool(nv.supportsGeo),
-		supportsPeers:      *NewAtomicBool(nv.supportsPeers),
-		supportsLUTNow:     *NewAtomicBool(nv.supportsLUTNow),
-=======
 		supportsFloat:             *NewAtomicBool(nv.supportsFloat),
 		supportsBatchIndex:        *NewAtomicBool(nv.supportsBatchIndex),
-		supportsReplicasAll:       *NewAtomicBool(nv.supportsReplicasAll),
 		supportsReplicas:          *NewAtomicBool(nv.supportsReplicas),
 		supportsGeo:               *NewAtomicBool(nv.supportsGeo),
 		supportsPeers:             *NewAtomicBool(nv.supportsPeers),
 		supportsLUTNow:            *NewAtomicBool(nv.supportsLUTNow),
 		supportsTruncateNamespace: *NewAtomicBool(nv.supportsTruncateNamespace),
->>>>>>> ee3e0022
 	}
 
 	newNode.aliases.Store(nv.aliases)

// Copyright 2013-2017 Aerospike, Inc.
//
// Licensed under the Apache License, Version 2.0 (the "License");
// you may not use this file except in compliance with the License.
// You may obtain a copy of the License at
//
// http://www.apache.org/licenses/LICENSE-2.0
//
// Unless required by applicable law or agreed to in writing, software
// distributed under the License is distributed on an "AS IS" BASIS,
// WITHOUT WARRANTIES OR CONDITIONS OF ANY KIND, either express or implied.
// See the License for the specific language governing permissions and
// limitations under the License.

package aerospike

import (
	. "github.com/aerospike/aerospike-client-go/types"
)

type batchNode struct {
	Node            *Node
	BatchNamespaces []*batchNamespace
	KeyCapacity     int
}

func newBatchNodeList(cluster *Cluster, policy *BatchPolicy, keys []*Key) ([]*batchNode, error) {
	nodes := cluster.GetNodes()

	if len(nodes) == 0 {
		return nil, NewAerospikeError(SERVER_NOT_AVAILABLE, "command failed because cluster is empty.")
	}

	nodeCount := len(nodes)
	keysPerNode := len(keys)/nodeCount + 10

	// Split keys by server node.
	batchNodes := make([]*batchNode, 0, nodeCount)

	for i, key := range keys {
		partition := NewPartitionByKey(key)

		// error not required
		node, err := cluster.getReadNode(partition, policy.ReplicaPolicy)
		if err != nil {
			return nil, err
		}
<<<<<<< HEAD
=======
		batchNode := findBatchNode(batchNodes, node)
>>>>>>> 09cbb17f

		if batchNode := findBatchNode(batchNodes, node); batchNode == nil {
			batchNodes = append(batchNodes, newBatchNode(node, keysPerNode, key.Namespace(), i))
		} else {
			batchNode.AddKey(key.Namespace(), i)
		}
	}
	return batchNodes, nil
}

func newBatchNode(node *Node, keyCapacity int, namespace string, offset int) *batchNode {
	return &batchNode{
		Node:            node,
		KeyCapacity:     keyCapacity,
		BatchNamespaces: []*batchNamespace{newBatchNamespace(namespace, keyCapacity, offset)},
	}
}

func (bn *batchNode) AddKey(namespace string, offset int) {
	batchNamespace := bn.findNamespace(namespace)

	if batchNamespace == nil {
		bn.BatchNamespaces = append(bn.BatchNamespaces, newBatchNamespace(namespace, bn.KeyCapacity, offset))
	} else {
		batchNamespace.add(offset)
	}
}

func (bn *batchNode) findNamespace(ns string) *batchNamespace {
	for _, batchNamespace := range bn.BatchNamespaces {
		// Note: use both pointer equality and equals.
		if batchNamespace.namespace == ns || batchNamespace.namespace == ns {
			return batchNamespace
		}
	}
	return nil
}

func findBatchNode(nodes []*batchNode, node *Node) *batchNode {
	for i := range nodes {
		// Note: using pointer equality for performance.
		if nodes[i].Node == node {
			return nodes[i]
		}
	}
	return nil
}

type batchNamespace struct {
	namespace  string
	offsets    []int
	offsetSize int
}

func newBatchNamespace(namespace string, capacity, offset int) *batchNamespace {
	res := &batchNamespace{
		namespace:  namespace,
		offsets:    make([]int, 0, capacity),
		offsetSize: 1,
	}
	res.offsets = append(res.offsets, offset)

	return res
}

func (bn *batchNamespace) add(offset int) {
	bn.offsets = append(bn.offsets, offset)
	bn.offsetSize++
}<|MERGE_RESOLUTION|>--- conflicted
+++ resolved
@@ -31,11 +31,17 @@
 		return nil, NewAerospikeError(SERVER_NOT_AVAILABLE, "command failed because cluster is empty.")
 	}
 
-	nodeCount := len(nodes)
-	keysPerNode := len(keys)/nodeCount + 10
+	// Create initial key capacity for each node as average + 25%.
+	keysPerNode := len(keys) / len(nodes)
+	keysPerNode += keysPerNode / 2
+
+	// The minimum key capacity is 10.
+	if keysPerNode < 10 {
+		keysPerNode = 10
+	}
 
 	// Split keys by server node.
-	batchNodes := make([]*batchNode, 0, nodeCount)
+	batchNodes := make([]*batchNode, 0, len(nodes))
 
 	for i, key := range keys {
 		partition := NewPartitionByKey(key)
@@ -45,10 +51,6 @@
 		if err != nil {
 			return nil, err
 		}
-<<<<<<< HEAD
-=======
-		batchNode := findBatchNode(batchNodes, node)
->>>>>>> 09cbb17f
 
 		if batchNode := findBatchNode(batchNodes, node); batchNode == nil {
 			batchNodes = append(batchNodes, newBatchNode(node, keysPerNode, key.Namespace(), i))

// Copyright 2013-2014 Aerospike, Inc.
//
// Licensed under the Apache License, Version 2.0 (the "License");
// you may not use this file except in compliance with the License.
// You may obtain a copy of the License at
//
// http://www.apache.org/licenses/LICENSE-2.0
//
// Unless required by applicable law or agreed to in writing, software
// distributed under the License is distributed on an "AS IS" BASIS,
// WITHOUT WARRANTIES OR CONDITIONS OF ANY KIND, either express or implied.
// See the License for the specific language governing permissions and
// limitations under the License.

package aerospike

import (
	"errors"
	"fmt"
	"time"

	. "github.com/aerospike/aerospike-client-go/logger"

	. "github.com/aerospike/aerospike-client-go/types"
	Buffer "github.com/aerospike/aerospike-client-go/utils/buffer"
)

const (
	// Flags commented out are not supported by cmd client.
	// Contains a read operation.
	_INFO1_READ int = (1 << 0)
	// Get all bins.
	_INFO1_GET_ALL int = (1 << 1)

	// Do not read the bins
	_INFO1_NOBINDATA int = (1 << 5)

	// Create or update record
	_INFO2_WRITE int = (1 << 0)
	// Fling a record into the belly of Moloch.
	_INFO2_DELETE int = (1 << 1)
	// Update if expected generation == old.
	_INFO2_GENERATION int = (1 << 2)
	// Update if new generation >= old, good for restore.
	_INFO2_GENERATION_GT int = (1 << 3)
	// Create a duplicate on a generation collision.
	_INFO2_GENERATION_DUP int = (1 << 4)
	// Create only. Fail if record already exists.
	_INFO2_CREATE_ONLY int = (1 << 5)

	// This is the last of a multi-part message.
	_INFO3_LAST int = (1 << 0)
	// Update only. Merge bins.
	_INFO3_UPDATE_ONLY int = (1 << 3)

	// Create or completely replace record.
	_INFO3_CREATE_OR_REPLACE int = (1 << 4)
	// Completely replace existing record only.
	_INFO3_REPLACE_ONLY int = (1 << 5)

	_MSG_TOTAL_HEADER_SIZE     uint8 = 30
	_FIELD_HEADER_SIZE         uint8 = 5
	_OPERATION_HEADER_SIZE     uint8 = 8
	_MSG_REMAINING_HEADER_SIZE uint8 = 22
	_DIGEST_SIZE               uint8 = 20
	_CL_MSG_VERSION            int64 = 2
	_AS_MSG_TYPE               int64 = 3
)

// command intrerface describes all commands available
type command interface {
	getPolicy(ifc command) Policy

	setConnection(conn *Connection)
	getConnection() *Connection

	writeBuffer(ifc command) error
	getNode(ifc command) (*Node, error)
	parseResult(ifc command, conn *Connection) error
	parseRecordResults(ifc command, receiveSize int) (bool, error)

	execute(ifc command) error
	// Executes the command
	Execute() error
}

// Holds data buffer for the command
type baseCommand struct {
	node *Node
	conn *Connection

	dataBuffer []byte
	dataOffset int
}

// Writes the command for write operations
func (cmd *baseCommand) setWrite(policy *WritePolicy, operation OperationType, key *Key, bins []*Bin) error {
	cmd.begin()
	fieldCount := cmd.estimateKeySize(key)

	if policy.SendKey {
		// field header size + key size
		cmd.dataOffset += key.userKey.estimateSize() + int(_FIELD_HEADER_SIZE)
		fieldCount++
	}

	for i := range bins {
		cmd.estimateOperationSizeForBin(bins[i])
	}
	if err := cmd.sizeBuffer(); err != nil {
		return nil
	}
	cmd.writeHeaderWithPolicy(policy, 0, _INFO2_WRITE, fieldCount, len(bins))
	cmd.writeKey(key)

	if policy.SendKey {
		cmd.writeFieldValue(key.userKey, KEY)
	}

	for i := range bins {
		if err := cmd.writeOperationForBin(bins[i], operation); err != nil {
			return err
		}
	}
	cmd.end()

	return nil
}

// Writes the command for delete operations
func (cmd *baseCommand) setDelete(policy *WritePolicy, key *Key) error {
	cmd.begin()
	fieldCount := cmd.estimateKeySize(key)
	if err := cmd.sizeBuffer(); err != nil {
		return nil
	}
	cmd.writeHeaderWithPolicy(policy, 0, _INFO2_WRITE|_INFO2_DELETE, fieldCount, 0)
	cmd.writeKey(key)
	cmd.end()
	return nil

}

// Writes the command for touch operations
func (cmd *baseCommand) setTouch(policy *WritePolicy, key *Key) error {
	cmd.begin()
	fieldCount := cmd.estimateKeySize(key)
	if policy.SendKey {
		// field header size + key size
		cmd.dataOffset += key.userKey.estimateSize() + int(_FIELD_HEADER_SIZE)
		fieldCount++
	}
	cmd.estimateOperationSize()
	if err := cmd.sizeBuffer(); err != nil {
		return nil
	}
	cmd.writeHeaderWithPolicy(policy, 0, _INFO2_WRITE, fieldCount, 1)
	cmd.writeKey(key)
	if policy.SendKey {
		cmd.writeFieldValue(key.userKey, KEY)
	}
	cmd.writeOperationForOperationType(TOUCH)
	cmd.end()
	return nil

}

// Writes the command for exist operations
func (cmd *baseCommand) setExists(key *Key) error {
	cmd.begin()
	fieldCount := cmd.estimateKeySize(key)
	if err := cmd.sizeBuffer(); err != nil {
		return nil
	}
	cmd.writeHeader(_INFO1_READ|_INFO1_NOBINDATA, 0, fieldCount, 0)
	cmd.writeKey(key)
	cmd.end()
	return nil

}

// Writes the command for get operations (all bins)
func (cmd *baseCommand) setReadForKeyOnly(key *Key) error {
	cmd.begin()
	fieldCount := cmd.estimateKeySize(key)
	if err := cmd.sizeBuffer(); err != nil {
		return nil
	}
	cmd.writeHeader(_INFO1_READ|_INFO1_GET_ALL, 0, fieldCount, 0)
	cmd.writeKey(key)
	cmd.end()
	return nil

}

// Writes the command for get operations (specified bins)
func (cmd *baseCommand) setRead(key *Key, binNames []string) (err error) {
	if binNames != nil && len(binNames) > 0 {
		cmd.begin()
		fieldCount := cmd.estimateKeySize(key)

		for i := range binNames {
			cmd.estimateOperationSizeForBinName(binNames[i])
		}
		if err = cmd.sizeBuffer(); err != nil {
			return nil
		}
		cmd.writeHeader(_INFO1_READ, 0, fieldCount, len(binNames))
		cmd.writeKey(key)

		for i := range binNames {
			cmd.writeOperationForBinName(binNames[i], READ)
		}
		cmd.end()
	} else {
		err = cmd.setReadForKeyOnly(key)
	}

	return err
}

// Writes the command for getting metadata operations
func (cmd *baseCommand) setReadHeader(key *Key) error {
	cmd.begin()
	fieldCount := cmd.estimateKeySize(key)
	cmd.estimateOperationSizeForBinName("")
	if err := cmd.sizeBuffer(); err != nil {
		return nil
	}

	// The server does not currently return record header data with _INFO1_NOBINDATA attribute set.
	// The workaround is to request a non-existent bin.
	// TODO: Fix this on server.
	//command.setRead(_INFO1_READ | _INFO1_NOBINDATA);
	cmd.writeHeader(_INFO1_READ, 0, fieldCount, 1)

	cmd.writeKey(key)
	cmd.writeOperationForBinName("", READ)
	cmd.end()
	return nil

}

// Implements different command operations
func (cmd *baseCommand) setOperate(policy *WritePolicy, key *Key, operations []*Operation) error {
	cmd.begin()
	fieldCount := cmd.estimateKeySize(key)
	readAttr := 0
	writeAttr := 0
	readHeader := false

	for i := range operations {
		switch operations[i].OpType {
		case READ:
			readAttr |= _INFO1_READ

			// Read all bins if no bin is specified.
			if operations[i].BinName == nil {
				readAttr |= _INFO1_GET_ALL
			}

		case READ_HEADER:
			// The server does not currently return record header data with _INFO1_NOBINDATA attribute set.
			// The workaround is to request a non-existent bin.
			// TODO: Fix this on server.
			// readAttr |= _INFO1_READ | _INFO1_NOBINDATA
			readAttr |= _INFO1_READ
			readHeader = true

		default:
			writeAttr = _INFO2_WRITE
		}
		cmd.estimateOperationSizeForOperation(operations[i])
	}

	if policy.SendKey && writeAttr != 0 {
		// field header size + key size
		cmd.dataOffset += key.userKey.estimateSize() + int(_FIELD_HEADER_SIZE)
		fieldCount++
	}

	if err := cmd.sizeBuffer(); err != nil {
		return nil
	}

	if writeAttr != 0 {
		cmd.writeHeaderWithPolicy(policy, readAttr, writeAttr, fieldCount, len(operations))
	} else {
		cmd.writeHeader(readAttr, writeAttr, fieldCount, len(operations))
	}
	cmd.writeKey(key)

<<<<<<< HEAD
	for i := range operations {
		if err := cmd.writeOperationForOperation(operations[i]); err != nil {
=======
	if policy.SendKey && writeAttr != 0 {
		cmd.writeFieldValue(key.userKey, KEY)
	}

	for _, operation := range operations {
		if err := cmd.writeOperationForOperation(operation); err != nil {
>>>>>>> a55854df
			return err
		}
	}

	if readHeader {
		if err := cmd.writeOperationForBin(nil, READ); err != nil {
			return err
		}
	}
	cmd.end()

	return nil
}

func (cmd *baseCommand) setUdf(key *Key, packageName string, functionName string, args []Value) error {
	cmd.begin()
	fieldCount := cmd.estimateKeySize(key)
	argBytes, err := packValueArray(args)
	if err != nil {
		return err
	}

	fieldCount += cmd.estimateUdfSize(packageName, functionName, argBytes)
	if err := cmd.sizeBuffer(); err != nil {
		return nil
	}
	cmd.writeHeader(0, _INFO2_WRITE, fieldCount, 0)
	cmd.writeKey(key)
	cmd.writeFieldString(packageName, UDF_PACKAGE_NAME)
	cmd.writeFieldString(functionName, UDF_FUNCTION)
	cmd.writeFieldBytes(argBytes, UDF_ARGLIST)
	cmd.end()

	return nil
}

func (cmd *baseCommand) setBatchExists(batchNamespace *batchNamespace) error {
	// Estimate buffer size
	cmd.begin()
	keys := batchNamespace.keys
	byteSize := len(keys) * int(_DIGEST_SIZE)

	cmd.dataOffset += len(*batchNamespace.namespace) +
		int(_FIELD_HEADER_SIZE) + byteSize + int(_FIELD_HEADER_SIZE)
	if err := cmd.sizeBuffer(); err != nil {
		return nil
	}

	cmd.writeHeader(_INFO1_READ|_INFO1_NOBINDATA, 0, 2, 0)
	cmd.writeFieldString(*batchNamespace.namespace, NAMESPACE)
	cmd.writeFieldHeader(byteSize, DIGEST_RIPE_ARRAY)

	for _, key := range keys {
		copy(cmd.dataBuffer[cmd.dataOffset:], key.digest)
		cmd.dataOffset += len(key.digest)
	}
	cmd.end()

	return nil
}

func (cmd *baseCommand) setBatchGet(batchNamespace *batchNamespace, binNames map[string]struct{}, readAttr int) error {
	// Estimate buffer size
	cmd.begin()
	keys := batchNamespace.keys
	byteSize := len(keys) * int(_DIGEST_SIZE)

	cmd.dataOffset += len(*batchNamespace.namespace) +
		int(_FIELD_HEADER_SIZE) + byteSize + int(_FIELD_HEADER_SIZE)

	if binNames != nil {
		for binName := range binNames {
			cmd.estimateOperationSizeForBinName(binName)
		}
	}
	if err := cmd.sizeBuffer(); err != nil {
		return nil
	}

	operationCount := 0
	if binNames != nil {
		operationCount = len(binNames)
	}
	cmd.writeHeader(readAttr, 0, 2, operationCount)
	cmd.writeFieldString(*batchNamespace.namespace, NAMESPACE)
	cmd.writeFieldHeader(byteSize, DIGEST_RIPE_ARRAY)

	for _, key := range keys {
		copy(cmd.dataBuffer[cmd.dataOffset:], key.digest)
		cmd.dataOffset += len(key.digest)
	}

	if binNames != nil {
		for binName := range binNames {
			cmd.writeOperationForBinName(binName, READ)
		}
	}
	cmd.end()

	return nil
}

func (cmd *baseCommand) setScan(policy *ScanPolicy, namespace *string, setName *string, binNames []string) error {
	cmd.begin()
	fieldCount := 0

	if namespace != nil {
		cmd.dataOffset += len(*namespace) + int(_FIELD_HEADER_SIZE)
		fieldCount++
	}

	if setName != nil {
		cmd.dataOffset += len(*setName) + int(_FIELD_HEADER_SIZE)
		fieldCount++
	}

	// Estimate scan options size.
	cmd.dataOffset += 2 + int(_FIELD_HEADER_SIZE)
	fieldCount++

	if binNames != nil {
		for i := range binNames {
			cmd.estimateOperationSizeForBinName(binNames[i])
		}
	}
	if err := cmd.sizeBuffer(); err != nil {
		return nil
	}
	readAttr := _INFO1_READ

	if !policy.IncludeBinData {
		readAttr |= _INFO1_NOBINDATA
	}

	operationCount := 0
	if binNames != nil {
		operationCount = len(binNames)
	}
	cmd.writeHeader(readAttr, 0, fieldCount, operationCount)

	if namespace != nil {
		cmd.writeFieldString(*namespace, NAMESPACE)
	}

	if setName != nil {
		cmd.writeFieldString(*setName, TABLE)
	}

	cmd.writeFieldHeader(2, SCAN_OPTIONS)
	priority := byte(policy.Priority)
	priority <<= 4

	if policy.FailOnClusterChange {
		priority |= 0x08
	}
	cmd.dataBuffer[cmd.dataOffset] = priority
	cmd.dataOffset++
	cmd.dataBuffer[cmd.dataOffset] = byte(policy.ScanPercent)
	cmd.dataOffset++

	if binNames != nil {
		for i := range binNames {
			cmd.writeOperationForBinName(binNames[i], READ)
		}
	}
	cmd.end()

	return nil
}

func (cmd *baseCommand) estimateKeySize(key *Key) int {
	fieldCount := 0

	if key.namespace != "" {
		cmd.dataOffset += len(key.namespace) + int(_FIELD_HEADER_SIZE)
		fieldCount++
	}

	if key.setName != "" {
		cmd.dataOffset += len(key.setName) + int(_FIELD_HEADER_SIZE)
		fieldCount++
	}

	cmd.dataOffset += int(_DIGEST_SIZE + _FIELD_HEADER_SIZE)
	fieldCount++

	return fieldCount
}

func (cmd *baseCommand) estimateUdfSize(packageName string, functionName string, bytes []byte) int {
	cmd.dataOffset += len(packageName) + int(_FIELD_HEADER_SIZE)
	cmd.dataOffset += len(functionName) + int(_FIELD_HEADER_SIZE)
	cmd.dataOffset += len(bytes) + int(_FIELD_HEADER_SIZE)
	return 3
}

func (cmd *baseCommand) estimateOperationSizeForBin(bin *Bin) {
	cmd.dataOffset += len(bin.Name) + int(_OPERATION_HEADER_SIZE)
	cmd.dataOffset += bin.Value.estimateSize()
}

func (cmd *baseCommand) estimateOperationSizeForOperation(operation *Operation) {
	binLen := 0
	if operation.BinName != nil {
		binLen = len(*operation.BinName)
	}
	cmd.dataOffset += binLen + int(_OPERATION_HEADER_SIZE)

	if operation.BinValue != nil {
		cmd.dataOffset += operation.BinValue.estimateSize()
	}
}

func (cmd *baseCommand) estimateOperationSizeForBinName(binName string) {
	cmd.dataOffset += len(binName) + int(_OPERATION_HEADER_SIZE)
}

func (cmd *baseCommand) estimateOperationSize() {
	cmd.dataOffset += int(_OPERATION_HEADER_SIZE)
}

// Generic header write.
func (cmd *baseCommand) writeHeader(readAttr int, writeAttr int, fieldCount int, operationCount int) {
	// Write all header data except total size which must be written last.
	cmd.dataBuffer[8] = _MSG_REMAINING_HEADER_SIZE // Message header length.
	cmd.dataBuffer[9] = byte(readAttr)
	cmd.dataBuffer[10] = byte(writeAttr)

	for i := 11; i < 26; i++ {
		cmd.dataBuffer[i] = 0
	}
	Buffer.Int16ToBytes(int16(fieldCount), cmd.dataBuffer, 26)
	Buffer.Int16ToBytes(int16(operationCount), cmd.dataBuffer, 28)
	cmd.dataOffset = int(_MSG_TOTAL_HEADER_SIZE)
}

// Header write for write operations.
func (cmd *baseCommand) writeHeaderWithPolicy(policy *WritePolicy, readAttr int, writeAttr int, fieldCount int, operationCount int) {
	// Set flags.
	generation := int32(0)
	infoAttr := 0

	switch policy.RecordExistsAction {
	case UPDATE:
		break
	case UPDATE_ONLY:
		infoAttr |= _INFO3_UPDATE_ONLY
		break
	case REPLACE:
		infoAttr |= _INFO3_CREATE_OR_REPLACE
		break
	case REPLACE_ONLY:
		infoAttr |= _INFO3_REPLACE_ONLY
		break
	case CREATE_ONLY:
		writeAttr |= _INFO2_CREATE_ONLY
		break
	}

	switch policy.GenerationPolicy {
	case NONE:
		break
	case EXPECT_GEN_EQUAL:
		generation = policy.Generation
		writeAttr |= _INFO2_GENERATION
		break
	case EXPECT_GEN_GT:
		generation = policy.Generation
		writeAttr |= _INFO2_GENERATION_GT
		break
	case DUPLICATE:
		generation = policy.Generation
		writeAttr |= _INFO2_GENERATION_DUP
		break
	}

	// Write all header data except total size which must be written last.
	cmd.dataBuffer[8] = _MSG_REMAINING_HEADER_SIZE // Message header length.
	cmd.dataBuffer[9] = byte(readAttr)
	cmd.dataBuffer[10] = byte(writeAttr)
	cmd.dataBuffer[11] = byte(infoAttr)
	cmd.dataBuffer[12] = 0 // unused
	cmd.dataBuffer[13] = 0 // clear the result code
	Buffer.Int32ToBytes(generation, cmd.dataBuffer, 14)
	Buffer.Int32ToBytes(policy.Expiration, cmd.dataBuffer, 18)

	// Initialize timeout. It will be written later.
	cmd.dataBuffer[22] = 0
	cmd.dataBuffer[23] = 0
	cmd.dataBuffer[24] = 0
	cmd.dataBuffer[25] = 0

	Buffer.Int16ToBytes(int16(fieldCount), cmd.dataBuffer, 26)
	Buffer.Int16ToBytes(int16(operationCount), cmd.dataBuffer, 28)
	cmd.dataOffset = int(_MSG_TOTAL_HEADER_SIZE)
}

func (cmd *baseCommand) writeKey(key *Key) {
	// Write key into buffer.
	if key.namespace != "" {
		cmd.writeFieldString(key.namespace, NAMESPACE)
	}

	if key.setName != "" {
		cmd.writeFieldString(key.setName, TABLE)
	}

	cmd.writeFieldBytes(key.digest[:], DIGEST_RIPE)
}

func (cmd *baseCommand) writeOperationForBin(bin *Bin, operation OperationType) error {
	nameLength := copy(cmd.dataBuffer[(cmd.dataOffset+int(_OPERATION_HEADER_SIZE)):], bin.Name)
	valueLength, err := bin.Value.write(cmd.dataBuffer, cmd.dataOffset+int(_OPERATION_HEADER_SIZE)+nameLength)
	if err != nil {
		return err
	}

	Buffer.Int32ToBytes(int32(nameLength+valueLength+4), cmd.dataBuffer, cmd.dataOffset)
	cmd.dataOffset += 4
	cmd.dataBuffer[cmd.dataOffset] = (byte(operation))
	cmd.dataOffset++
	cmd.dataBuffer[cmd.dataOffset] = (byte(bin.Value.GetType()))
	cmd.dataOffset++
	cmd.dataBuffer[cmd.dataOffset] = (byte(0))
	cmd.dataOffset++
	cmd.dataBuffer[cmd.dataOffset] = (byte(nameLength))
	cmd.dataOffset++
	cmd.dataOffset += nameLength + valueLength

	return nil
}

func (cmd *baseCommand) writeOperationForOperation(operation *Operation) error {
	nameLength := 0
	if operation.BinName != nil {
		nameLength = copy(cmd.dataBuffer[(cmd.dataOffset+int(_OPERATION_HEADER_SIZE)):], *operation.BinName)
	}

	valueLength, err := operation.BinValue.write(cmd.dataBuffer, cmd.dataOffset+int(_OPERATION_HEADER_SIZE)+nameLength)
	if err != nil {
		return err
	}

	Buffer.Int32ToBytes(int32(nameLength+valueLength+4), cmd.dataBuffer, cmd.dataOffset)
	cmd.dataOffset += 4
	cmd.dataBuffer[cmd.dataOffset] = (byte(operation.OpType))
	cmd.dataOffset++
	cmd.dataBuffer[cmd.dataOffset] = (byte(operation.BinValue.GetType()))
	cmd.dataOffset++
	cmd.dataBuffer[cmd.dataOffset] = (byte(0))
	cmd.dataOffset++
	cmd.dataBuffer[cmd.dataOffset] = (byte(nameLength))
	cmd.dataOffset++
	cmd.dataOffset += nameLength + valueLength
	return nil
}

func (cmd *baseCommand) writeOperationForBinName(name string, operation OperationType) {
	nameLength := copy(cmd.dataBuffer[(cmd.dataOffset+int(_OPERATION_HEADER_SIZE)):], name)
	Buffer.Int32ToBytes(int32(nameLength+4), cmd.dataBuffer, cmd.dataOffset)
	cmd.dataOffset += 4
	cmd.dataBuffer[cmd.dataOffset] = (byte(operation))
	cmd.dataOffset++
	cmd.dataBuffer[cmd.dataOffset] = (byte(0))
	cmd.dataOffset++
	cmd.dataBuffer[cmd.dataOffset] = (byte(0))
	cmd.dataOffset++
	cmd.dataBuffer[cmd.dataOffset] = (byte(nameLength))
	cmd.dataOffset++
	cmd.dataOffset += nameLength
}

func (cmd *baseCommand) writeOperationForOperationType(operation OperationType) {
	Buffer.Int32ToBytes(int32(4), cmd.dataBuffer, cmd.dataOffset)
	cmd.dataOffset += 4
	cmd.dataBuffer[cmd.dataOffset] = (byte(operation))
	cmd.dataOffset++
	cmd.dataBuffer[cmd.dataOffset] = (0)
	cmd.dataOffset++
	cmd.dataBuffer[cmd.dataOffset] = (0)
	cmd.dataOffset++
	cmd.dataBuffer[cmd.dataOffset] = (0)
	cmd.dataOffset++
}

func (cmd *baseCommand) writeFieldValue(value Value, ftype FieldType) {
	offset := cmd.dataOffset + int(_FIELD_HEADER_SIZE)
	cmd.dataBuffer[offset] = byte(value.GetType())
	offset++
	len, _ := value.write(cmd.dataBuffer, offset)
	len++
	cmd.writeFieldHeader(len, ftype)
	cmd.dataOffset += len
}

func (cmd *baseCommand) writeFieldString(str string, ftype FieldType) {
	len := copy(cmd.dataBuffer[(cmd.dataOffset+int(_FIELD_HEADER_SIZE)):], str)
	cmd.writeFieldHeader(len, ftype)
	cmd.dataOffset += len
}

func (cmd *baseCommand) writeFieldBytes(bytes []byte, ftype FieldType) {
	copy(cmd.dataBuffer[cmd.dataOffset+int(_FIELD_HEADER_SIZE):], bytes)

	cmd.writeFieldHeader(len(bytes), ftype)
	cmd.dataOffset += len(bytes)
}

func (cmd *baseCommand) writeFieldHeader(size int, ftype FieldType) {
	Buffer.Int32ToBytes(int32(size+1), cmd.dataBuffer, cmd.dataOffset)
	cmd.dataOffset += 4
	cmd.dataBuffer[cmd.dataOffset] = (byte(ftype))
	cmd.dataOffset++
}

func (cmd *baseCommand) begin() {
	cmd.dataOffset = int(_MSG_TOTAL_HEADER_SIZE)
}

func (cmd *baseCommand) sizeBuffer() error {
	return cmd.sizeBufferSz(cmd.dataOffset)
}

func (cmd *baseCommand) sizeBufferSz(size int) error {
	// Corrupted data streams can result in a huge length.
	// Do a sanity check here.
	if size > _MAX_BUFFER_SIZE {
		return NewAerospikeError(PARSE_ERROR, fmt.Sprintf("Invalid size for buffer: %d", size))
	}

	if size <= len(cmd.dataBuffer) {
		// don't touch the buffer
	} else if size <= cap(cmd.dataBuffer) {
		cmd.dataBuffer = cmd.dataBuffer[:size]
	} else {
		// not enough space
		cmd.dataBuffer = make([]byte, size)
	}

	return nil
}

func (cmd *baseCommand) end() {
	var size = int64(cmd.dataOffset-8) | (_CL_MSG_VERSION << 56) | (_AS_MSG_TYPE << 48)
	Buffer.Int64ToBytes(size, cmd.dataBuffer, 0)
}

////////////////////////////////////

// a custom buffer pool with fine grained control over its contents
// maxSize: 128KiB
// initial bufferSize: 16 KiB
// maximum buffer size to keep in the pool: 128K
var bufPool = NewBufferPool(512, 16*1024, 128*1024)

// SetCommandBufferPool can be used to customize the command Buffer Pool parameters to calibrate
// the pool for different workloads
func SetCommandBufferPool(poolSize, initBufSize, maxBufferSize int) {
	bufPool = NewBufferPool(poolSize, initBufSize, maxBufferSize)
}

func (cmd *baseCommand) execute(ifc command) (err error) {
	policy := ifc.getPolicy(ifc).GetBasePolicy()
	iterations := 0

	// set timeout outside the loop
	limit := time.Now().Add(policy.timeout())
	// if no limit set, set it to 2 seconds
	if policy.timeout() == 0 {
		limit = time.Now().Add(2 * time.Second)
	}

	// Execute command until successful, timed out or maximum iterations have been reached.
	for {
		// too many retries
		if iterations++; (policy.MaxRetries > 0) && (iterations > policy.MaxRetries+1) {
			break
		}

		// Sleep before trying again, after the first iteration
		if iterations > 1 && policy.SleepBetweenRetries > 0 {
			time.Sleep(policy.SleepBetweenRetries)
		}

		// check for command timeout
		if time.Now().After(limit) {
			break
		}

		node, err := ifc.getNode(ifc)
		if err != nil {
			// Node is currently inactive.  Retry.
			continue
		}

		// set command node, so when you return a record it has the node
		cmd.node = node

		cmd.conn, err = node.GetConnection(policy.timeout())
		if err != nil {
			// Socket connection error has occurred. Decrease health and retry.
			node.DecreaseHealth()

			Logger.Warn("Node " + node.String() + ": " + err.Error())
			continue
		}

		// Draw a buffer from buffer pool, and make sure it will be put back
		cmd.dataBuffer = bufPool.Get()
		// defer bufPool.Put(cmd.dataBuffer)

		// Set command buffer.
		err = ifc.writeBuffer(ifc)
		if err != nil {
			// All runtime exceptions are considered fatal. Do not retry.
			// Close socket to flush out possible garbage. Do not put back in pool.
			cmd.conn.Close()
			return err
		}

		// Reset timeout in send buffer (destined for server) and socket.
		Buffer.Int32ToBytes(int32(policy.Timeout/time.Millisecond), cmd.dataBuffer, 22)

		// Send command.
		_, err = cmd.conn.Write(cmd.dataBuffer[:cmd.dataOffset])
		if err != nil {
			// IO errors are considered temporary anomalies. Retry.
			// Close socket to flush out possible garbage. Do not put back in pool.
			cmd.conn.Close()

			Logger.Warn("Node " + node.String() + ": " + err.Error())
			// IO error means connection to server node is unhealthy.
			// Reflect cmd status.
			node.DecreaseHealth()
			continue
		}

		// Parse results.
		err = ifc.parseResult(ifc, cmd.conn)
		if err != nil {
			// close the connection
			// cancelling/closing the batch/multi commands will return an error, which will
			// close the connection to throw away its data and signal the server about the
			// situation. We will not put back the connection in the buffer.
			cmd.conn.Close()
			return err
		}

		// Reflect healthy status.
		node.RestoreHealth()

		// Put connection back in pool.
		node.PutConnection(cmd.conn)

		// put back buffer to the pool
		bufPool.Put(cmd.dataBuffer)

		// command has completed successfully.  Exit method.
		return nil

	}

	// execution timeout
	return NewAerospikeError(TIMEOUT, "command execution timed out.")
}

func (cmd *baseCommand) parseRecordResults(ifc command, receiveSize int) (bool, error) {
	panic(errors.New("Abstract method. Should not end up here"))
}

func (cmd *baseCommand) setConnection(conn *Connection) {
	cmd.conn = conn
}

func (cmd *baseCommand) getConnection() *Connection {
	return cmd.conn
}<|MERGE_RESOLUTION|>--- conflicted
+++ resolved
@@ -290,17 +290,12 @@
 	}
 	cmd.writeKey(key)
 
-<<<<<<< HEAD
-	for i := range operations {
-		if err := cmd.writeOperationForOperation(operations[i]); err != nil {
-=======
 	if policy.SendKey && writeAttr != 0 {
 		cmd.writeFieldValue(key.userKey, KEY)
 	}
 
 	for _, operation := range operations {
 		if err := cmd.writeOperationForOperation(operation); err != nil {
->>>>>>> a55854df
 			return err
 		}
 	}

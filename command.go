// Copyright 2013-2020 Aerospike, Inc.
//
// Licensed under the Apache License, Version 2.0 (the "License");
// you may not use this file except in compliance with the License.
// You may obtain a copy of the License at
//
// http://www.apache.org/licenses/LICENSE-2.0
//
// Unless required by applicable law or agreed to in writing, software
// distributed under the License is distributed on an "AS IS" BASIS,
// WITHOUT WARRANTIES OR CONDITIONS OF ANY KIND, either express or implied.
// See the License for the specific language governing permissions and
// limitations under the License.

package aerospike

import (
	"bytes"
	"compress/zlib"
	"encoding/binary"
	"errors"
	"fmt"
	"io"
	"math"
	"net"
	"time"

	. "github.com/aerospike/aerospike-client-go/logger"
	. "github.com/aerospike/aerospike-client-go/types"

	ParticleType "github.com/aerospike/aerospike-client-go/internal/particle_type"
	Buffer "github.com/aerospike/aerospike-client-go/utils/buffer"
)

const (
	// Flags commented out are not supported by cmd client.
	// Contains a read operation.
	_INFO1_READ int = (1 << 0)
	// Get all bins.
	_INFO1_GET_ALL int = (1 << 1)
	// Batch read or exists.
	_INFO1_BATCH int = (1 << 3)

	// Do not read the bins
	_INFO1_NOBINDATA int = (1 << 5)

	// Involve all replicas in read operation.
	_INFO1_READ_MODE_AP_ALL = (1 << 6)

	// Tell server to compress its response.
	_INFO1_COMPRESS_RESPONSE = (1 << 7)

	// Create or update record
	_INFO2_WRITE int = (1 << 0)
	// Fling a record into the belly of Moloch.
	_INFO2_DELETE int = (1 << 1)
	// Update if expected generation == old.
	_INFO2_GENERATION int = (1 << 2)
	// Update if new generation >= old, good for restore.
	_INFO2_GENERATION_GT int = (1 << 3)
	// Transaction resulting in record deletion leaves tombstone (Enterprise only).
	_INFO2_DURABLE_DELETE int = (1 << 4)
	// Create only. Fail if record already exists.
	_INFO2_CREATE_ONLY int = (1 << 5)

	// Return a result for every operation.
	_INFO2_RESPOND_ALL_OPS int = (1 << 7)

	// This is the last of a multi-part message.
	_INFO3_LAST int = (1 << 0)
	// Commit to master only before declaring success.
	_INFO3_COMMIT_MASTER int = (1 << 1)
	// Update only. Merge bins.
	_INFO3_UPDATE_ONLY int = (1 << 3)

	// Create or completely replace record.
	_INFO3_CREATE_OR_REPLACE int = (1 << 4)
	// Completely replace existing record only.
	_INFO3_REPLACE_ONLY int = (1 << 5)
	// See Below
	_INFO3_SC_READ_TYPE int = (1 << 6)
	// See Below
	_INFO3_SC_READ_RELAX int = (1 << 7)

	// Interpret SC_READ bits in info3.
	//
	// RELAX   TYPE
	//	                strict
	//	                ------
	//   0      0     sequential (default)
	//   0      1     linearize
	//
	//	                relaxed
	//	                -------
	//   1      0     allow replica
	//   1      1     allow unavailable

	_MSG_TOTAL_HEADER_SIZE     uint8 = 30
	_FIELD_HEADER_SIZE         uint8 = 5
	_OPERATION_HEADER_SIZE     uint8 = 8
	_MSG_REMAINING_HEADER_SIZE uint8 = 22
	_DIGEST_SIZE               uint8 = 20
	_COMPRESS_THRESHOLD        int   = 128
	_CL_MSG_VERSION            int64 = 2
	_AS_MSG_TYPE               int64 = 3
	_AS_MSG_TYPE_COMPRESSED    int64 = 4
)

// command interface describes all commands available
type command interface {
	getPolicy(ifc command) Policy

	writeBuffer(ifc command) error
	getNode(ifc command) (*Node, error)
	getConnection(policy Policy) (*Connection, error)
	putConnection(conn *Connection)
	parseResult(ifc command, conn *Connection) error
	parseRecordResults(ifc command, receiveSize int) (bool, error)
	prepareRetry(ifc command, isTimeout bool) bool

	execute(ifc command, isRead bool) error
	executeAt(ifc command, policy *BasePolicy, isRead bool, deadline time.Time, iterations, commandSentCounter int) error

	// Executes the command
	Execute() error
}

// Holds data buffer for the command
type baseCommand struct {
	node *Node
	conn *Connection

	// dataBufferCompress is not a second buffer; it is just a pointer to
	// the beginning of the dataBuffer.
	// To avoid allocating multiple buffers before compression, the dataBuffer
	// will be referencing to a padded buffer. After the command is written to
	// the buffer, this padding will be used to compress the command in-place,
	// and then the compressed proto header will be written.
	dataBufferCompress []byte
	dataBuffer         []byte
	dataOffset         int

	// oneShot determines if streaming commands like query, scan or queryAggregate
	// are not retried if they error out mid-parsing
	oneShot bool

	// will determine if the buffer will be compressed
	// before being sent to the server
	compressed bool
}

// Writes the command for write operations
func (cmd *baseCommand) setWrite(policy *WritePolicy, operation OperationType, key *Key, bins []*Bin, binMap BinMap) error {
	cmd.begin()
	fieldCount, err := cmd.estimateKeySize(key, policy.SendKey)
	if err != nil {
		return err
	}

	predSize := 0
	if len(policy.PredExp) > 0 {
		predSize = cmd.estimatePredExpSize(policy.PredExp)
		fieldCount++
	}

	if binMap == nil {
		for i := range bins {
			if err := cmd.estimateOperationSizeForBin(bins[i]); err != nil {
				return err
			}
		}
	} else {
		for name, value := range binMap {
			if err := cmd.estimateOperationSizeForBinNameAndValue(name, value); err != nil {
				return err
			}
		}
	}

	if err := cmd.sizeBuffer(policy.compress()); err != nil {
		return err
	}

	if binMap == nil {
		cmd.writeHeaderWithPolicy(policy, 0, _INFO2_WRITE, fieldCount, len(bins))
	} else {
		cmd.writeHeaderWithPolicy(policy, 0, _INFO2_WRITE, fieldCount, len(binMap))
	}

	cmd.writeKey(key, policy.SendKey)

	if len(policy.PredExp) > 0 {
		if err := cmd.writePredExp(policy.PredExp, predSize); err != nil {
			return err
		}
	}

	if binMap == nil {
		for i := range bins {
			if err := cmd.writeOperationForBin(bins[i], operation); err != nil {
				return err
			}
		}
	} else {
		for name, value := range binMap {
			if err := cmd.writeOperationForBinNameAndValue(name, value, operation); err != nil {
				return err
			}
		}
	}

	cmd.end()
	cmd.markCompressed(policy)

	return nil
}

// Writes the command for delete operations
func (cmd *baseCommand) setDelete(policy *WritePolicy, key *Key) error {
	cmd.begin()
	fieldCount, err := cmd.estimateKeySize(key, false)
	if err != nil {
		return err
	}

	predSize := 0
	if len(policy.PredExp) > 0 {
		predSize = cmd.estimatePredExpSize(policy.PredExp)
		fieldCount++
	}

	if err := cmd.sizeBuffer(policy.compress()); err != nil {
		return err
	}
	cmd.writeHeaderWithPolicy(policy, 0, _INFO2_WRITE|_INFO2_DELETE, fieldCount, 0)
	cmd.writeKey(key, false)
	if len(policy.PredExp) > 0 {
		if err := cmd.writePredExp(policy.PredExp, predSize); err != nil {
			return err
		}
	}
	cmd.end()
	cmd.markCompressed(policy)

	return nil

}

// Writes the command for touch operations
func (cmd *baseCommand) setTouch(policy *WritePolicy, key *Key) error {
	cmd.begin()
	fieldCount, err := cmd.estimateKeySize(key, policy.SendKey)
	if err != nil {
		return err
	}

	predSize := 0
	if len(policy.PredExp) > 0 {
		predSize = cmd.estimatePredExpSize(policy.PredExp)
		fieldCount++
	}

	cmd.estimateOperationSize()
	if err := cmd.sizeBuffer(false); err != nil {
		return err
	}
	cmd.writeHeaderWithPolicy(policy, 0, _INFO2_WRITE, fieldCount, 1)
	cmd.writeKey(key, policy.SendKey)
	if len(policy.PredExp) > 0 {
		if err := cmd.writePredExp(policy.PredExp, predSize); err != nil {
			return err
		}
	}
	cmd.writeOperationForOperationType(_TOUCH)
	cmd.end()
	return nil

}

// Writes the command for exist operations
func (cmd *baseCommand) setExists(policy *BasePolicy, key *Key) error {
	cmd.begin()
	fieldCount, err := cmd.estimateKeySize(key, false)
	if err != nil {
		return err
	}

	predSize := 0
	if len(policy.PredExp) > 0 {
		predSize = cmd.estimatePredExpSize(policy.PredExp)
		fieldCount++
	}

	if err := cmd.sizeBuffer(false); err != nil {
		return err
	}
	cmd.writeHeader(policy, _INFO1_READ|_INFO1_NOBINDATA, 0, fieldCount, 0)
	cmd.writeKey(key, false)
	if len(policy.PredExp) > 0 {
		if err := cmd.writePredExp(policy.PredExp, predSize); err != nil {
			return err
		}
	}
	cmd.end()
	return nil

}

// Writes the command for get operations (all bins)
func (cmd *baseCommand) setReadForKeyOnly(policy *BasePolicy, key *Key) error {
	cmd.begin()
	fieldCount, err := cmd.estimateKeySize(key, false)
	if err != nil {
		return err
	}
	predSize := 0
	if len(policy.PredExp) > 0 {
		predSize = cmd.estimatePredExpSize(policy.PredExp)
		fieldCount++
	}
	if err := cmd.sizeBuffer(false); err != nil {
		return err
	}
	cmd.writeHeader(policy, _INFO1_READ|_INFO1_GET_ALL, 0, fieldCount, 0)
	cmd.writeKey(key, false)
	if len(policy.PredExp) > 0 {
		if err := cmd.writePredExp(policy.PredExp, predSize); err != nil {
			return err
		}
	}
	cmd.end()
	return nil

}

// Writes the command for get operations (specified bins)
func (cmd *baseCommand) setRead(policy *BasePolicy, key *Key, binNames []string) (err error) {
	if len(binNames) > 0 {
		cmd.begin()
		fieldCount, err := cmd.estimateKeySize(key, false)
		if err != nil {
			return err
		}

		predSize := 0
		if len(policy.PredExp) > 0 {
			predSize = cmd.estimatePredExpSize(policy.PredExp)
			fieldCount++
		}

		for i := range binNames {
			cmd.estimateOperationSizeForBinName(binNames[i])
		}
		if err = cmd.sizeBuffer(false); err != nil {
			return nil
		}
		cmd.writeHeader(policy, _INFO1_READ, 0, fieldCount, len(binNames))
		cmd.writeKey(key, false)

		if len(policy.PredExp) > 0 {
			cmd.writePredExp(policy.PredExp, predSize)
		}

		for i := range binNames {
			cmd.writeOperationForBinName(binNames[i], _READ)
		}
		cmd.end()
	} else {
		err = cmd.setReadForKeyOnly(policy, key)
	}

	return err
}

// Writes the command for getting metadata operations
func (cmd *baseCommand) setReadHeader(policy *BasePolicy, key *Key) error {
	cmd.begin()
	fieldCount, err := cmd.estimateKeySize(key, false)
	if err != nil {
		return err
	}

	predSize := 0
	if len(policy.PredExp) > 0 {
		predSize = cmd.estimatePredExpSize(policy.PredExp)
		fieldCount++
	}

	cmd.estimateOperationSizeForBinName("")
	if err := cmd.sizeBuffer(policy.compress()); err != nil {
		return err
	}

	cmd.writeHeader(policy, _INFO1_READ|_INFO1_NOBINDATA, 0, fieldCount, 1)

	cmd.writeKey(key, false)
	if len(policy.PredExp) > 0 {
		if err := cmd.writePredExp(policy.PredExp, predSize); err != nil {
			return err
		}
	}
	cmd.writeOperationForBinName("", _READ)
	cmd.end()
	return nil

}

// Implements different command operations
func (cmd *baseCommand) setOperate(policy *WritePolicy, key *Key, operations []*Operation) (bool, error) {
	if len(operations) == 0 {
		return false, NewAerospikeError(PARAMETER_ERROR, "No operations were passed.")
	}

	cmd.begin()
	fieldCount := 0
	readAttr := 0
	writeAttr := 0
	hasWrite := false
	readBin := false
	readHeader := false
	RespondPerEachOp := policy.RespondPerEachOp

	for i := range operations {
		switch operations[i].opType {
		case _BIT_READ:
			fallthrough
		case _HLL_READ:
			fallthrough
		case _MAP_READ:
			// Map operations require RespondPerEachOp to be true.
			RespondPerEachOp = true
			// Fall through to read.
			fallthrough
		case _READ, _CDT_READ:
			if !operations[i].headerOnly {
				readAttr |= _INFO1_READ

				// Read all bins if no bin is specified.
				if operations[i].binName == "" {
					readAttr |= _INFO1_GET_ALL
				}
				readBin = true
			} else {
				readAttr |= _INFO1_READ
				readHeader = true
			}
		case _BIT_MODIFY:
			fallthrough
		case _HLL_MODIFY:
			fallthrough
		case _MAP_MODIFY:
			// Map operations require RespondPerEachOp to be true.
			RespondPerEachOp = true
			// Fall through to default.
			fallthrough
		default:
			writeAttr = _INFO2_WRITE
			hasWrite = true
		}
		cmd.estimateOperationSizeForOperation(operations[i])
	}

	ksz, err := cmd.estimateKeySize(key, policy.SendKey && hasWrite)
	if err != nil {
		return hasWrite, err
	}
	fieldCount += ksz

	predSize := 0
	if len(policy.PredExp) > 0 {
		predSize = cmd.estimatePredExpSize(policy.PredExp)
		fieldCount++
	}

	if err := cmd.sizeBuffer(policy.compress()); err != nil {
		return hasWrite, err
	}

	if readHeader && !readBin {
		readAttr |= _INFO1_NOBINDATA
	}

	if RespondPerEachOp {
		writeAttr |= _INFO2_RESPOND_ALL_OPS
	}

	if writeAttr != 0 {
		cmd.writeHeaderWithPolicy(policy, readAttr, writeAttr, fieldCount, len(operations))
	} else {
		cmd.writeHeader(&policy.BasePolicy, readAttr, writeAttr, fieldCount, len(operations))
	}
	cmd.writeKey(key, policy.SendKey && hasWrite)

	if len(policy.PredExp) > 0 {
		if err := cmd.writePredExp(policy.PredExp, predSize); err != nil {
			return hasWrite, err
		}
	}

	for _, operation := range operations {
		if err := cmd.writeOperationForOperation(operation); err != nil {
			return hasWrite, err
		}
	}

	cmd.end()
	cmd.markCompressed(policy)

	return hasWrite, nil
}

func (cmd *baseCommand) setUdf(policy *WritePolicy, key *Key, packageName string, functionName string, args *ValueArray) error {
	cmd.begin()
	fieldCount, err := cmd.estimateKeySize(key, policy.SendKey)
	if err != nil {
		return err
	}

	predSize := 0
	if len(policy.PredExp) > 0 {
		predSize = cmd.estimatePredExpSize(policy.PredExp)
		fieldCount++
	}

	fc, err := cmd.estimateUdfSize(packageName, functionName, args)
	if err != nil {
		return err
	}
	fieldCount += fc

	if err := cmd.sizeBuffer(policy.compress()); err != nil {
		return err
	}

	cmd.writeHeaderWithPolicy(policy, 0, _INFO2_WRITE, fieldCount, 0)
	cmd.writeKey(key, policy.SendKey)
	if len(policy.PredExp) > 0 {
		if err := cmd.writePredExp(policy.PredExp, predSize); err != nil {
			return err
		}
	}
	cmd.writeFieldString(packageName, UDF_PACKAGE_NAME)
	cmd.writeFieldString(functionName, UDF_FUNCTION)
	cmd.writeUdfArgs(args)
	cmd.end()
	cmd.markCompressed(policy)

	return nil
}

func (cmd *baseCommand) setBatchIndexReadCompat(policy *BatchPolicy, keys []*Key, batch *batchNode, binNames []string, readAttr int) error {
	offsets := batch.offsets
	max := len(batch.offsets)
	fieldCountRow := 1
	if policy.SendSetName {
		fieldCountRow = 2
	}

	binNameSize := 0
	operationCount := len(binNames)
	for _, binName := range binNames {
		binNameSize += len(binName) + int(_OPERATION_HEADER_SIZE)
	}

	// Estimate buffer size
	cmd.begin()
	fieldCount := 1
	predSize := 0
	if len(policy.PredExp) > 0 {
		predSize = cmd.estimatePredExpSize(policy.PredExp)
		fieldCount++
	}

	cmd.dataOffset += int(_FIELD_HEADER_SIZE) + 5

	var prev *Key
	for i := 0; i < max; i++ {
		key := keys[offsets[i]]
		cmd.dataOffset += len(key.digest) + 4

		// Try reference equality in hope that namespace/set for all keys is set from fixed variables.
		if prev != nil && prev.namespace == key.namespace &&
			(!policy.SendSetName || prev.setName == key.setName) {
			// Can set repeat previous namespace/bin names to save space.
			cmd.dataOffset++
		} else {
			// Must write full header and namespace/set/bin names.
			cmd.dataOffset += len(key.namespace) + int(_FIELD_HEADER_SIZE) + 6

			if policy.SendSetName {
				cmd.dataOffset += len(key.setName) + int(_FIELD_HEADER_SIZE)
			}
			cmd.dataOffset += binNameSize
			prev = key
		}
	}

	if err := cmd.sizeBuffer(policy.compress()); err != nil {
		return err
	}

	if policy.ReadModeAP == ReadModeAPAll {
		readAttr |= _INFO1_READ_MODE_AP_ALL
	}

	if len(binNames) == 0 {
		readAttr |= _INFO1_GET_ALL
	}

	cmd.writeHeader(&policy.BasePolicy, readAttr|_INFO1_BATCH, 0, fieldCount, 0)

	if len(policy.PredExp) > 0 {
		if err := cmd.writePredExp(policy.PredExp, predSize); err != nil {
			return err
		}
	}

	// Write real field size.
	fieldSizeOffset := cmd.dataOffset
	if policy.SendSetName {
		cmd.writeFieldHeader(0, BATCH_INDEX_WITH_SET)
	} else {
		cmd.writeFieldHeader(0, BATCH_INDEX)
	}

	cmd.WriteUint32(uint32(max))

	if policy.AllowInline {
		cmd.WriteByte(1)
	} else {
		cmd.WriteByte(0)
	}

	prev = nil
	for i := 0; i < max; i++ {
		index := offsets[i]
		cmd.WriteUint32(uint32(index))

		key := keys[index]
		cmd.Write(key.digest[:])
		// Try reference equality in hope that namespace/set for all keys is set from fixed variables.
		if prev != nil && prev.namespace == key.namespace &&
			(!policy.SendSetName || prev.setName == key.setName) {
			// Can set repeat previous namespace/bin names to save space.
			cmd.WriteByte(1) // repeat
		} else {
			// Write full header, namespace and bin names.
			cmd.WriteByte(0) // do not repeat
			cmd.WriteByte(byte(readAttr))
			cmd.WriteUint16(uint16(fieldCountRow))
			cmd.WriteUint16(uint16(operationCount))
			cmd.writeFieldString(key.namespace, NAMESPACE)

			if policy.SendSetName {
				cmd.writeFieldString(key.setName, TABLE)
			}

			for _, binName := range binNames {
				cmd.writeOperationForBinName(binName, _READ)
			}

			prev = key
		}
	}

	cmd.WriteUint32At(uint32(cmd.dataOffset)-uint32(_MSG_TOTAL_HEADER_SIZE)-4, fieldSizeOffset)
	cmd.end()
	cmd.markCompressed(policy)

	return nil
}

func (cmd *baseCommand) setBatchIndexRead(policy *BatchPolicy, records []*BatchRead, batch *batchNode) error {
	offsets := batch.offsets
	max := len(batch.offsets)
	fieldCountRow := 1
	if policy.SendSetName {
		fieldCountRow = 2
	}

	// Estimate buffer size
	cmd.begin()
	fieldCount := 1
	predSize := 0
	if len(policy.PredExp) > 0 {
		predSize = cmd.estimatePredExpSize(policy.PredExp)
		fieldCount++
	}

	cmd.dataOffset += int(_FIELD_HEADER_SIZE) + 5

	var prev *BatchRead
	for i := 0; i < max; i++ {
		record := records[offsets[i]]
		key := record.Key
		binNames := record.BinNames

		cmd.dataOffset += len(key.digest) + 4

		// Try reference equality in hope that namespace/set for all keys is set from fixed variables.
		if prev != nil && prev.Key.namespace == key.namespace &&
			(!policy.SendSetName || prev.Key.setName == key.setName) &&
			&prev.BinNames == &binNames && prev.ReadAllBins == record.ReadAllBins {
			// Can set repeat previous namespace/bin names to save space.
			cmd.dataOffset++
		} else {
			// Must write full header and namespace/set/bin names.
			cmd.dataOffset += len(key.namespace) + int(_FIELD_HEADER_SIZE) + 6

			if policy.SendSetName {
				cmd.dataOffset += len(key.setName) + int(_FIELD_HEADER_SIZE)
			}

			if len(binNames) != 0 {
				for _, binName := range binNames {
					cmd.estimateOperationSizeForBinName(binName)
				}
			}

			prev = record
		}
	}

	if err := cmd.sizeBuffer(policy.compress()); err != nil {
		return err
	}

	readAttr := _INFO1_READ
	if policy.ReadModeAP == ReadModeAPAll {
		readAttr |= _INFO1_READ_MODE_AP_ALL
	}

	cmd.writeHeader(&policy.BasePolicy, readAttr|_INFO1_BATCH, 0, fieldCount, 0)
	// cmd.writeHeader(&policy.BasePolicy, _INFO1_READ|_INFO1_BATCH, 0, 1, 0)

	if len(policy.PredExp) > 0 {
		if err := cmd.writePredExp(policy.PredExp, predSize); err != nil {
			return err
		}
	}

	// Write real field size.
	fieldSizeOffset := cmd.dataOffset
	if policy.SendSetName {
		cmd.writeFieldHeader(0, BATCH_INDEX_WITH_SET)
	} else {
		cmd.writeFieldHeader(0, BATCH_INDEX)
	}

	cmd.WriteUint32(uint32(max))

	if policy.AllowInline {
		cmd.WriteByte(1)
	} else {
		cmd.WriteByte(0)
	}

	prev = nil
	for i := 0; i < max; i++ {
		index := offsets[i]
		cmd.WriteUint32(uint32(index))

		record := records[index]
		key := record.Key
		binNames := record.BinNames
		cmd.Write(key.digest[:])

		// Try reference equality in hope that namespace/set for all keys is set from fixed variables.
		if prev != nil && prev.Key.namespace == key.namespace &&
			(!policy.SendSetName || prev.Key.setName == key.setName) &&
			&prev.BinNames == &binNames && prev.ReadAllBins == record.ReadAllBins {
			// Can set repeat previous namespace/bin names to save space.
			cmd.WriteByte(1) // repeat
		} else {
			// Write full header, namespace and bin names.
			cmd.WriteByte(0) // do not repeat
			if len(binNames) > 0 {
				cmd.WriteByte(byte(readAttr))
				cmd.WriteUint16(uint16(fieldCountRow))
				cmd.WriteUint16(uint16(len(binNames)))
				cmd.writeFieldString(key.namespace, NAMESPACE)

				if policy.SendSetName {
					cmd.writeFieldString(key.setName, TABLE)
				}

				for _, binName := range binNames {
					cmd.writeOperationForBinName(binName, _READ)
				}
			} else {
				attr := byte(readAttr)
				if record.ReadAllBins {
					attr |= byte(_INFO1_GET_ALL)
				} else {
					attr |= byte(_INFO1_NOBINDATA)
				}
				cmd.WriteByte(attr)

				cmd.WriteUint16(uint16(fieldCountRow))
				cmd.WriteUint16(0)
				cmd.writeFieldString(key.namespace, NAMESPACE)

				if policy.SendSetName {
					cmd.writeFieldString(key.setName, TABLE)
				}
			}

			prev = record
		}
	}

	cmd.WriteUint32At(uint32(cmd.dataOffset)-uint32(_MSG_TOTAL_HEADER_SIZE)-4, fieldSizeOffset)
	cmd.end()
	cmd.markCompressed(policy)

	return nil
}

func (cmd *baseCommand) setScan(policy *ScanPolicy, namespace *string, setName *string, binNames []string, taskID uint64) error {
	cmd.begin()
	fieldCount := 0

	predSize := 0
	if len(policy.PredExp) > 0 {
		predSize = cmd.estimatePredExpSize(policy.PredExp)
		fieldCount++
	}

	if namespace != nil {
		cmd.dataOffset += len(*namespace) + int(_FIELD_HEADER_SIZE)
		fieldCount++
	}

	if setName != nil {
		cmd.dataOffset += len(*setName) + int(_FIELD_HEADER_SIZE)
		fieldCount++
	}

	if policy.RecordsPerSecond > 0 {
		cmd.dataOffset += 4 + int(_FIELD_HEADER_SIZE)
		fieldCount++
	}

	// Estimate scan options size.
	cmd.dataOffset += 2 + int(_FIELD_HEADER_SIZE)
	fieldCount++

	// Estimate scan timeout size.
	cmd.dataOffset += 4 + int(_FIELD_HEADER_SIZE)
	fieldCount++

	// Allocate space for TaskId field.
	cmd.dataOffset += 8 + int(_FIELD_HEADER_SIZE)
	fieldCount++

	if binNames != nil {
		for i := range binNames {
			cmd.estimateOperationSizeForBinName(binNames[i])
		}
	}

	if err := cmd.sizeBuffer(false); err != nil {
		return err
	}
	readAttr := _INFO1_READ

	if !policy.IncludeBinData {
		readAttr |= _INFO1_NOBINDATA
	}

	operationCount := 0
	if binNames != nil {
		operationCount = len(binNames)
	}
	cmd.writeHeader(&policy.BasePolicy, readAttr, 0, fieldCount, operationCount)

	if namespace != nil {
		cmd.writeFieldString(*namespace, NAMESPACE)
	}

	if setName != nil {
		cmd.writeFieldString(*setName, TABLE)
	}

	if len(policy.PredExp) > 0 {
		if err := cmd.writePredExp(policy.PredExp, predSize); err != nil {
			return err
		}
	}

	if policy.RecordsPerSecond > 0 {
		cmd.writeFieldInt32(int32(policy.RecordsPerSecond), RECORDS_PER_SECOND)
	}

	cmd.writeFieldHeader(2, SCAN_OPTIONS)
	priority := byte(policy.Priority)
	priority <<= 4

	if policy.FailOnClusterChange {
		priority |= 0x08
	}

	cmd.WriteByte(priority)
	cmd.WriteByte(byte(policy.ScanPercent))

	// Write scan timeout
	cmd.writeFieldHeader(4, SCAN_TIMEOUT)
	cmd.WriteInt32(int32(policy.SocketTimeout / time.Millisecond)) // in milliseconds

	cmd.writeFieldHeader(8, TRAN_ID)
	cmd.WriteUint64(taskID)

	if binNames != nil {
		for i := range binNames {
			cmd.writeOperationForBinName(binNames[i], _READ)
		}
	}

	cmd.end()

	return nil
}

func (cmd *baseCommand) setQuery(policy *QueryPolicy, wpolicy *WritePolicy, statement *Statement, operations []*Operation, write bool) (err error) {
	fieldCount := 0
	filterSize := 0
	binNameSize := 0
	predSize := 0
	predExp := statement.predExps

	recordsPerSecond := 0
	if !write {
		recordsPerSecond = policy.RecordsPerSecond
	}

	cmd.begin()

	if statement.Namespace != "" {
		cmd.dataOffset += len(statement.Namespace) + int(_FIELD_HEADER_SIZE)
		fieldCount++
	}

	if statement.IndexName != "" {
		cmd.dataOffset += len(statement.IndexName) + int(_FIELD_HEADER_SIZE)
		fieldCount++
	}

	if statement.SetName != "" {
		cmd.dataOffset += len(statement.SetName) + int(_FIELD_HEADER_SIZE)
		fieldCount++
	}

	// Allocate space for TaskId field.
	cmd.dataOffset += 8 + int(_FIELD_HEADER_SIZE)
	fieldCount++

	if statement.Filter != nil {
		idxType := statement.Filter.IndexCollectionType()

		if idxType != ICT_DEFAULT {
			cmd.dataOffset += int(_FIELD_HEADER_SIZE) + 1
			fieldCount++
		}

		cmd.dataOffset += int(_FIELD_HEADER_SIZE)
		filterSize++ // num filters

		sz, err := statement.Filter.EstimateSize()
		if err != nil {
			return err
		}
		filterSize += sz

		cmd.dataOffset += filterSize
		fieldCount++

		// Query bin names are specified as a field (Scan bin names are specified later as operations)
		if len(statement.BinNames) > 0 {
			cmd.dataOffset += int(_FIELD_HEADER_SIZE)
			binNameSize++ // num bin names

			for _, binName := range statement.BinNames {
				binNameSize += len(binName) + 1
			}
			cmd.dataOffset += binNameSize
			fieldCount++
		}
	} else {
		// Calling query with no filters is more efficiently handled by a primary index scan.
		// Estimate scan options size.
		cmd.dataOffset += (2 + int(_FIELD_HEADER_SIZE))
		fieldCount++

		// Estimate scan timeout size.
		cmd.dataOffset += (4 + int(_FIELD_HEADER_SIZE))
		fieldCount++

		// Estimate records per second size.
		if recordsPerSecond > 0 {
			cmd.dataOffset += 4 + int(_FIELD_HEADER_SIZE)
			fieldCount++
		}
	}

	if len(policy.PredExp) > 0 && len(predExp) == 0 {
		predExp = policy.PredExp
	}

	if len(predExp) > 0 {
		predSize = cmd.estimatePredExpSize(predExp)
		fieldCount++
	}

	var functionArgs *ValueArray
	if statement.functionName != "" {
		cmd.dataOffset += int(_FIELD_HEADER_SIZE) + 1 // udf type
		cmd.dataOffset += len(statement.packageName) + int(_FIELD_HEADER_SIZE)
		cmd.dataOffset += len(statement.functionName) + int(_FIELD_HEADER_SIZE)

		fasz := 0
		if len(statement.functionArgs) > 0 {
			functionArgs = NewValueArray(statement.functionArgs)
			fasz, err = functionArgs.EstimateSize()
			if err != nil {
				return err
			}
		}

		cmd.dataOffset += int(_FIELD_HEADER_SIZE) + fasz
		fieldCount += 4
	}

	// Operations (used in query execute) and bin names (used in scan/query) are mutually exclusive.
	if len(operations) > 0 {
		for _, op := range operations {
			cmd.estimateOperationSizeForOperation(op)
		}
	} else if len(statement.BinNames) > 0 && statement.Filter == nil {
		for _, binName := range statement.BinNames {
			cmd.estimateOperationSizeForBinName(binName)
		}
	}

	if err := cmd.sizeBuffer(false); err != nil {
		return err
	}

	operationCount := 0
	if len(operations) > 0 {
		operationCount = len(operations)
	} else if statement.Filter == nil && len(statement.BinNames) > 0 {
		operationCount = len(statement.BinNames)
	}

	if write {
		cmd.writeHeaderWithPolicy(wpolicy, 0, _INFO2_WRITE, fieldCount, operationCount)
	} else {
		readAttr := _INFO1_READ | _INFO1_NOBINDATA
		if policy.IncludeBinData {
			readAttr = _INFO1_READ
		}
		cmd.writeHeader(&policy.BasePolicy, readAttr, 0, fieldCount, operationCount)
	}

	if statement.Namespace != "" {
		cmd.writeFieldString(statement.Namespace, NAMESPACE)
	}

	if statement.IndexName != "" {
		cmd.writeFieldString(statement.IndexName, INDEX_NAME)
	}

	if statement.SetName != "" {
		cmd.writeFieldString(statement.SetName, TABLE)
	}

	cmd.writeFieldHeader(8, TRAN_ID)
	cmd.WriteUint64(statement.TaskId)

	if statement.Filter != nil {
		idxType := statement.Filter.IndexCollectionType()

		if idxType != ICT_DEFAULT {
			cmd.writeFieldHeader(1, INDEX_TYPE)
			cmd.WriteByte(byte(idxType))
		}

		cmd.writeFieldHeader(filterSize, INDEX_RANGE)
		cmd.WriteByte(byte(1)) // number of filters

		_, err := statement.Filter.write(cmd)
		if err != nil {
			return err
		}

		if len(statement.BinNames) > 0 {
			cmd.writeFieldHeader(binNameSize, QUERY_BINLIST)
			cmd.WriteByte(byte(len(statement.BinNames)))

			for _, binName := range statement.BinNames {
				len := copy(cmd.dataBuffer[cmd.dataOffset+1:], binName)
				cmd.dataBuffer[cmd.dataOffset] = byte(len)
				cmd.dataOffset += len + 1
			}
		}
	} else {
		// Calling query with no filters is more efficiently handled by a primary index scan.
		cmd.writeFieldHeader(2, SCAN_OPTIONS)
		priority := byte(policy.Priority)
		priority <<= 4

		if !write && policy.FailOnClusterChange {
			priority |= 0x08
		}

		cmd.WriteByte(priority)
		cmd.WriteByte(byte(100))

		// Write scan timeout
		cmd.writeFieldHeader(4, SCAN_TIMEOUT)
		cmd.WriteInt32(int32(policy.SocketTimeout / time.Millisecond)) // in milliseconds

		// Write records per second.
		if recordsPerSecond > 0 {
			cmd.writeFieldInt32(int32(recordsPerSecond), RECORDS_PER_SECOND)
		}
	}

	if len(predExp) > 0 {
		if err := cmd.writePredExp(predExp, predSize); err != nil {
			return err
		}
	}

	if statement.functionName != "" {
		cmd.writeFieldHeader(1, UDF_OP)
		if statement.returnData {
			cmd.dataBuffer[cmd.dataOffset] = byte(1)
		} else {
			cmd.dataBuffer[cmd.dataOffset] = byte(2)
		}
		cmd.dataOffset++

		cmd.writeFieldString(statement.packageName, UDF_PACKAGE_NAME)
		cmd.writeFieldString(statement.functionName, UDF_FUNCTION)
		cmd.writeUdfArgs(functionArgs)
	}

	if len(operations) > 0 {
		for _, op := range operations {
			cmd.writeOperationForOperation(op)
		}
	} else if len(statement.BinNames) > 0 && statement.Filter == nil {
		// scan binNames come last
		for _, binName := range statement.BinNames {
			cmd.writeOperationForBinName(binName, _READ)
		}
	}

	cmd.end()

	return nil
}

func (cmd *baseCommand) estimateKeySize(key *Key, sendKey bool) (int, error) {
	fieldCount := 0

	if key.namespace != "" {
		cmd.dataOffset += len(key.namespace) + int(_FIELD_HEADER_SIZE)
		fieldCount++
	}

	if key.setName != "" {
		cmd.dataOffset += len(key.setName) + int(_FIELD_HEADER_SIZE)
		fieldCount++
	}

	cmd.dataOffset += int(_DIGEST_SIZE + _FIELD_HEADER_SIZE)
	fieldCount++

	if sendKey {
		// field header size + key size
		sz, err := key.userKey.EstimateSize()
		if err != nil {
			return sz, err
		}
		cmd.dataOffset += sz + int(_FIELD_HEADER_SIZE) + 1
		fieldCount++
	}

	return fieldCount, nil
}

func (cmd *baseCommand) estimateUdfSize(packageName string, functionName string, args *ValueArray) (int, error) {
	cmd.dataOffset += len(packageName) + int(_FIELD_HEADER_SIZE)
	cmd.dataOffset += len(functionName) + int(_FIELD_HEADER_SIZE)

	sz, err := args.EstimateSize()
	if err != nil {
		return 0, err
	}

	// fmt.Println(args, sz)

	cmd.dataOffset += sz + int(_FIELD_HEADER_SIZE)
	return 3, nil
}

func (cmd *baseCommand) estimateOperationSizeForBin(bin *Bin) error {
	cmd.dataOffset += len(bin.Name) + int(_OPERATION_HEADER_SIZE)
	sz, err := bin.Value.EstimateSize()
	if err != nil {
		return err
	}
	cmd.dataOffset += sz
	return nil
}

func (cmd *baseCommand) estimateOperationSizeForBinNameAndValue(name string, value interface{}) error {
	cmd.dataOffset += len(name) + int(_OPERATION_HEADER_SIZE)
	sz, err := NewValue(value).EstimateSize()
	if err != nil {
		return err
	}
	cmd.dataOffset += sz
	return nil
}

func (cmd *baseCommand) estimateOperationSizeForOperation(operation *Operation) error {
	binLen := len(operation.binName)
	cmd.dataOffset += binLen + int(_OPERATION_HEADER_SIZE)

	if operation.encoder == nil {
		if operation.binValue != nil {
			sz, err := operation.binValue.EstimateSize()
			if err != nil {
				return err
			}
			cmd.dataOffset += sz
		}
	} else {
		sz, err := operation.encoder(operation, nil)
		if err != nil {
			return err
		}
		cmd.dataOffset += sz
	}
	return nil
}

func (cmd *baseCommand) estimateOperationSizeForBinName(binName string) {
	cmd.dataOffset += len(binName) + int(_OPERATION_HEADER_SIZE)
}

func (cmd *baseCommand) estimateOperationSize() {
	cmd.dataOffset += int(_OPERATION_HEADER_SIZE)
}

func (cmd *baseCommand) estimatePredExpSize(predExp []PredExp) int {
	sz := 0
	for _, predexp := range predExp {
		sz += predexp.marshaledSize()
	}
	cmd.dataOffset += sz + int(_FIELD_HEADER_SIZE)
	return sz
}

// Generic header write.
func (cmd *baseCommand) writeHeader(policy *BasePolicy, readAttr int, writeAttr int, fieldCount int, operationCount int) {
	infoAttr := 0

	switch policy.ReadModeSC {
	case ReadModeSCSession:
	case ReadModeSCLinearize:
		infoAttr |= _INFO3_SC_READ_TYPE
	case ReadModeSCAllowReplica:
		infoAttr |= _INFO3_SC_READ_RELAX
	case ReadModeSCAllowUnavailable:
		infoAttr |= _INFO3_SC_READ_TYPE | _INFO3_SC_READ_RELAX
	}

	if policy.ReadModeAP == ReadModeAPAll {
		readAttr |= _INFO1_READ_MODE_AP_ALL
	}

	if policy.UseCompression {
		readAttr |= _INFO1_COMPRESS_RESPONSE
	}

	// Write all header data except total size which must be written last.
	cmd.dataBuffer[8] = _MSG_REMAINING_HEADER_SIZE // Message header length.
	cmd.dataBuffer[9] = byte(readAttr)
	cmd.dataBuffer[10] = byte(writeAttr)
	cmd.dataBuffer[11] = byte(infoAttr)

	for i := 12; i < 26; i++ {
		cmd.dataBuffer[i] = 0
	}
	cmd.dataOffset = 26
	cmd.WriteInt16(int16(fieldCount))
	cmd.WriteInt16(int16(operationCount))
	cmd.dataOffset = int(_MSG_TOTAL_HEADER_SIZE)
}

// Header write for write operations.
func (cmd *baseCommand) writeHeaderWithPolicy(policy *WritePolicy, readAttr int, writeAttr int, fieldCount int, operationCount int) {
	// Set flags.
	generation := uint32(0)
	infoAttr := 0

	switch policy.RecordExistsAction {
	case UPDATE:
	case UPDATE_ONLY:
		infoAttr |= _INFO3_UPDATE_ONLY
	case REPLACE:
		infoAttr |= _INFO3_CREATE_OR_REPLACE
	case REPLACE_ONLY:
		infoAttr |= _INFO3_REPLACE_ONLY
	case CREATE_ONLY:
		writeAttr |= _INFO2_CREATE_ONLY
	}

	switch policy.GenerationPolicy {
	case NONE:
	case EXPECT_GEN_EQUAL:
		generation = policy.Generation
		writeAttr |= _INFO2_GENERATION
	case EXPECT_GEN_GT:
		generation = policy.Generation
		writeAttr |= _INFO2_GENERATION_GT
	}

	if policy.CommitLevel == COMMIT_MASTER {
		infoAttr |= _INFO3_COMMIT_MASTER
	}

	if policy.DurableDelete {
		writeAttr |= _INFO2_DURABLE_DELETE
	}

	switch policy.ReadModeSC {
	case ReadModeSCSession:
	case ReadModeSCLinearize:
		infoAttr |= _INFO3_SC_READ_TYPE
	case ReadModeSCAllowReplica:
		infoAttr |= _INFO3_SC_READ_RELAX
	case ReadModeSCAllowUnavailable:
		infoAttr |= _INFO3_SC_READ_TYPE | _INFO3_SC_READ_RELAX
	}

	if policy.ReadModeAP == ReadModeAPAll {
		readAttr |= _INFO1_READ_MODE_AP_ALL
	}

	if policy.UseCompression {
		readAttr |= _INFO1_COMPRESS_RESPONSE
	}

	// Write all header data except total size which must be written last.
	cmd.dataBuffer[8] = _MSG_REMAINING_HEADER_SIZE // Message header length.
	cmd.dataBuffer[9] = byte(readAttr)
	cmd.dataBuffer[10] = byte(writeAttr)
	cmd.dataBuffer[11] = byte(infoAttr)
	cmd.dataBuffer[12] = 0 // unused
	cmd.dataBuffer[13] = 0 // clear the result code
	cmd.dataOffset = 14
	cmd.WriteUint32(generation)
	cmd.dataOffset = 18
	cmd.WriteUint32(policy.Expiration)

	// Initialize timeout. It will be written later.
	cmd.dataBuffer[22] = 0
	cmd.dataBuffer[23] = 0
	cmd.dataBuffer[24] = 0
	cmd.dataBuffer[25] = 0

	cmd.dataOffset = 26
	cmd.WriteInt16(int16(fieldCount))
	cmd.WriteInt16(int16(operationCount))
	cmd.dataOffset = int(_MSG_TOTAL_HEADER_SIZE)
}

func (cmd *baseCommand) writeKey(key *Key, sendKey bool) {
	// Write key into buffer.
	if key.namespace != "" {
		cmd.writeFieldString(key.namespace, NAMESPACE)
	}

	if key.setName != "" {
		cmd.writeFieldString(key.setName, TABLE)
	}

	cmd.writeFieldBytes(key.digest[:], DIGEST_RIPE)

	if sendKey {
		cmd.writeFieldValue(key.userKey, KEY)
	}
}

func (cmd *baseCommand) writeOperationForBin(bin *Bin, operation OperationType) error {
	nameLength := copy(cmd.dataBuffer[(cmd.dataOffset+int(_OPERATION_HEADER_SIZE)):], bin.Name)

<<<<<<< HEAD
	// check for float support
	cmd.checkServerCompatibility(bin.Value)

	valueLength, err := bin.Value.EstimateSize()
=======
	valueLength, err := bin.Value.estimateSize()
>>>>>>> 910557e6
	if err != nil {
		return err
	}

	cmd.WriteInt32(int32(nameLength + valueLength + 4))
	cmd.WriteByte((operation.op))
	cmd.WriteByte((byte(bin.Value.GetType())))
	cmd.WriteByte((byte(0)))
	cmd.WriteByte((byte(nameLength)))
	cmd.dataOffset += nameLength
	_, err = bin.Value.write(cmd)
	return err
}

func (cmd *baseCommand) writeOperationForBinNameAndValue(name string, val interface{}, operation OperationType) error {
	nameLength := copy(cmd.dataBuffer[(cmd.dataOffset+int(_OPERATION_HEADER_SIZE)):], name)

	v := NewValue(val)

<<<<<<< HEAD
	// check for float support
	cmd.checkServerCompatibility(v)

	valueLength, err := v.EstimateSize()
=======
	valueLength, err := v.estimateSize()
>>>>>>> 910557e6
	if err != nil {
		return err
	}

	cmd.WriteInt32(int32(nameLength + valueLength + 4))
	cmd.WriteByte((operation.op))
	cmd.WriteByte((byte(v.GetType())))
	cmd.WriteByte((byte(0)))
	cmd.WriteByte((byte(nameLength)))
	cmd.dataOffset += nameLength
	_, err = v.write(cmd)
	return err
}

func (cmd *baseCommand) writeOperationForOperation(operation *Operation) error {
	nameLength := copy(cmd.dataBuffer[(cmd.dataOffset+int(_OPERATION_HEADER_SIZE)):], operation.binName)

	if operation.used {
		// cahce will set the used flag to false again
		operation.cache()
	}

	if operation.encoder == nil {
		valueLength, err := operation.binValue.EstimateSize()
		if err != nil {
			return err
		}

		cmd.WriteInt32(int32(nameLength + valueLength + 4))
		cmd.WriteByte((operation.opType.op))
		cmd.WriteByte((byte(operation.binValue.GetType())))
		cmd.WriteByte((byte(0)))
		cmd.WriteByte((byte(nameLength)))
		cmd.dataOffset += nameLength
		_, err = operation.binValue.write(cmd)
		return err
	}

	valueLength, err := operation.encoder(operation, nil)
	if err != nil {
		return err
	}

	cmd.WriteInt32(int32(nameLength + valueLength + 4))
	cmd.WriteByte((operation.opType.op))
	cmd.WriteByte((byte(ParticleType.BLOB)))
	cmd.WriteByte((byte(0)))
	cmd.WriteByte((byte(nameLength)))
	cmd.dataOffset += nameLength
	_, err = operation.encoder(operation, cmd)
	//mark the operation as used, so that it will be cached the next time it is used
	operation.used = err == nil
	return err
}

func (cmd *baseCommand) writeOperationForBinName(name string, operation OperationType) {
	nameLength := copy(cmd.dataBuffer[(cmd.dataOffset+int(_OPERATION_HEADER_SIZE)):], name)
	cmd.WriteInt32(int32(nameLength + 4))
	cmd.WriteByte((operation.op))
	cmd.WriteByte(byte(0))
	cmd.WriteByte(byte(0))
	cmd.WriteByte(byte(nameLength))
	cmd.dataOffset += nameLength
}

func (cmd *baseCommand) writeOperationForOperationType(operation OperationType) {
	cmd.WriteInt32(int32(4))
	cmd.WriteByte(operation.op)
	cmd.WriteByte(0)
	cmd.WriteByte(0)
	cmd.WriteByte(0)
}

func (cmd *baseCommand) writePredExp(predExp []PredExp, predSize int) error {
	cmd.writeFieldHeader(predSize, PREDEXP)
	for i := range predExp {
		if err := predExp[i].marshal(cmd); err != nil {
			return err
		}
	}
	return nil
}

func (cmd *baseCommand) writeFieldValue(value Value, ftype FieldType) error {
<<<<<<< HEAD
	// check for float support
	cmd.checkServerCompatibility(value)

	vlen, err := value.EstimateSize()
=======
	vlen, err := value.estimateSize()
>>>>>>> 910557e6
	if err != nil {
		return err
	}
	cmd.writeFieldHeader(vlen+1, ftype)
	cmd.WriteByte(byte(value.GetType()))

	_, err = value.write(cmd)
	return err
}

func (cmd *baseCommand) writeUdfArgs(value *ValueArray) error {
	if value != nil {
		vlen, err := value.EstimateSize()
		if err != nil {
			return err
		}
		cmd.writeFieldHeader(vlen, UDF_ARGLIST)
		_, err = value.pack(cmd)
		return err
	}

	cmd.writeFieldHeader(0, UDF_ARGLIST)
	return nil

}

func (cmd *baseCommand) writeFieldInt32(val int32, ftype FieldType) {
	cmd.writeFieldHeader(4, ftype)
	cmd.WriteInt32(val)
}

func (cmd *baseCommand) writeFieldInt64(val int64, ftype FieldType) {
	cmd.writeFieldHeader(8, ftype)
	cmd.WriteInt64(val)
}

func (cmd *baseCommand) writeFieldString(str string, ftype FieldType) {
	len := copy(cmd.dataBuffer[(cmd.dataOffset+int(_FIELD_HEADER_SIZE)):], str)
	cmd.writeFieldHeader(len, ftype)
	cmd.dataOffset += len
}

func (cmd *baseCommand) writeFieldBytes(bytes []byte, ftype FieldType) {
	copy(cmd.dataBuffer[cmd.dataOffset+int(_FIELD_HEADER_SIZE):], bytes)

	cmd.writeFieldHeader(len(bytes), ftype)
	cmd.dataOffset += len(bytes)
}

func (cmd *baseCommand) writeFieldHeader(size int, ftype FieldType) {
	cmd.WriteInt32(int32(size + 1))
	cmd.WriteByte((byte(ftype)))
}

// Int64ToBytes converts an int64 into slice of Bytes.
func (cmd *baseCommand) WriteInt64(num int64) (int, error) {
	return cmd.WriteUint64(uint64(num))
}

// Uint64ToBytes converts an uint64 into slice of Bytes.
func (cmd *baseCommand) WriteUint64(num uint64) (int, error) {
	binary.BigEndian.PutUint64(cmd.dataBuffer[cmd.dataOffset:cmd.dataOffset+8], num)
	cmd.dataOffset += 8
	return 8, nil
}

// Int32ToBytes converts an int32 to a byte slice of size 4
func (cmd *baseCommand) WriteInt32(num int32) (int, error) {
	return cmd.WriteUint32(uint32(num))
}

// Uint32ToBytes converts an uint32 to a byte slice of size 4
func (cmd *baseCommand) WriteUint32(num uint32) (int, error) {
	binary.BigEndian.PutUint32(cmd.dataBuffer[cmd.dataOffset:cmd.dataOffset+4], num)
	cmd.dataOffset += 4
	return 4, nil
}

// Uint32ToBytes converts an uint32 to a byte slice of size 4
func (cmd *baseCommand) WriteUint32At(num uint32, index int) (int, error) {
	binary.BigEndian.PutUint32(cmd.dataBuffer[index:index+4], num)
	return 4, nil
}

// Int16ToBytes converts an int16 to slice of bytes
func (cmd *baseCommand) WriteInt16(num int16) (int, error) {
	return cmd.WriteUint16(uint16(num))
}

// Int16ToBytes converts an int16 to slice of bytes
func (cmd *baseCommand) WriteUint16(num uint16) (int, error) {
	binary.BigEndian.PutUint16(cmd.dataBuffer[cmd.dataOffset:cmd.dataOffset+2], num)
	cmd.dataOffset += 2
	return 2, nil
}

func (cmd *baseCommand) WriteFloat32(float float32) (int, error) {
	bits := math.Float32bits(float)
	binary.BigEndian.PutUint32(cmd.dataBuffer[cmd.dataOffset:cmd.dataOffset+4], bits)
	cmd.dataOffset += 4
	return 4, nil
}

func (cmd *baseCommand) WriteFloat64(float float64) (int, error) {
	bits := math.Float64bits(float)
	binary.BigEndian.PutUint64(cmd.dataBuffer[cmd.dataOffset:cmd.dataOffset+8], bits)
	cmd.dataOffset += 8
	return 8, nil
}

func (cmd *baseCommand) WriteByte(b byte) error {
	cmd.dataBuffer[cmd.dataOffset] = b
	cmd.dataOffset++
	return nil
}

func (cmd *baseCommand) WriteString(s string) (int, error) {
	copy(cmd.dataBuffer[cmd.dataOffset:cmd.dataOffset+len(s)], s)
	cmd.dataOffset += len(s)
	return len(s), nil
}

func (cmd *baseCommand) Write(b []byte) (int, error) {
	copy(cmd.dataBuffer[cmd.dataOffset:cmd.dataOffset+len(b)], b)
	cmd.dataOffset += len(b)
	return len(b), nil
}

func (cmd *baseCommand) begin() {
	cmd.dataOffset = int(_MSG_TOTAL_HEADER_SIZE)
}

func (cmd *baseCommand) sizeBuffer(compress bool) error {
	return cmd.sizeBufferSz(cmd.dataOffset, compress)
}

func (cmd *baseCommand) validateHeader(header int64) error {
	msgVersion := (uint64(header) & 0xFF00000000000000) >> 56
	if msgVersion != 2 {
		return NewAerospikeError(PARSE_ERROR, fmt.Sprintf("Invalid Message Header: Expected version to be 2, but got %v", msgVersion))
	}

	msgType := (uint64(header) & 0x00FF000000000000) >> 49
	if !(msgType == 1 || msgType == 3 || msgType == 4) {
		return NewAerospikeError(PARSE_ERROR, fmt.Sprintf("Invalid Message Header: Expected type to be 1, 3 or 4, but got %v", msgType))
	}

	msgSize := header & 0x0000FFFFFFFFFFFF
	if msgSize > int64(MaxBufferSize) {
		return NewAerospikeError(PARSE_ERROR, fmt.Sprintf("Invalid Message Header: Expected size to be under 10MiB, but got %v", msgSize))
	}

	return nil
}

var (
	// MaxBufferSize protects against allocating massive memory blocks
	// for buffers. Tweak this number if you are returning a lot of
	// LDT elements in your queries.
	MaxBufferSize = 1024 * 1024 * 120 // 120 MB
)

const (
	msgHeaderPad  = 16
	zlibHeaderPad = 2
)

func (cmd *baseCommand) sizeBufferSz(size int, willCompress bool) error {

	if willCompress {
		// adds zlib and proto pads to the size of the buffer
		size += msgHeaderPad + zlibHeaderPad
	}

	// Corrupted data streams can result in a huge length.
	// Do a sanity check here.
	if size > MaxBufferSize || size < 0 {
		return NewAerospikeError(PARSE_ERROR, fmt.Sprintf("Invalid size for buffer: %d", size))
	}

	if size <= len(cmd.dataBuffer) {
		// don't touch the buffer
	} else if size <= cap(cmd.dataBuffer) {
		cmd.dataBuffer = cmd.dataBuffer[:size]
	} else {
		// not enough space
		cmd.dataBuffer = make([]byte, size)
	}

	// The trick here to keep a ref to the buffer, and set the buffer itself
	// to a padded version of the original:
	// | Proto Header | Original Compressed Size | compressed message |
	// |    8 Bytes   |          8 Bytes         |                    |
	if willCompress {
		cmd.dataBufferCompress = cmd.dataBuffer
		cmd.dataBuffer = cmd.dataBufferCompress[msgHeaderPad+zlibHeaderPad:]
	}

	return nil
}

func (cmd *baseCommand) end() {
	var proto = int64(cmd.dataOffset-8) | (_CL_MSG_VERSION << 56) | (_AS_MSG_TYPE << 48)
	binary.BigEndian.PutUint64(cmd.dataBuffer[0:], uint64(proto))
}

func (cmd *baseCommand) markCompressed(policy Policy) {
	cmd.compressed = policy.compress()
}

func (cmd *baseCommand) compress() error {
	if cmd.compressed && cmd.dataOffset > _COMPRESS_THRESHOLD {
		b := bytes.NewBuffer(cmd.dataBufferCompress[msgHeaderPad:])
		b.Reset()
		w := zlib.NewWriter(b)

		// There seems to be a bug either in Go's zlib or in zlibc
		// which messes up a single write block of bigger than 64KB to
		// the deflater.
		// Things work in multiple writes of 64KB though, so this is
		// how we're going to do it.
		i := 0
		const step = 64 * 1024
		for i+step < cmd.dataOffset {
			n, err := w.Write(cmd.dataBuffer[i : i+step])
			i += n
			if err != nil {
				return err
			}
		}

		if i < cmd.dataOffset {
			_, err := w.Write(cmd.dataBuffer[i:cmd.dataOffset])
			if err != nil {
				return err
			}
		}

		// flush
		w.Close()

		compressedSz := b.Len()

		// Use compressed buffer if compression completed within original buffer size.
		var proto = int64(compressedSz+8) | (_CL_MSG_VERSION << 56) | (_AS_MSG_TYPE_COMPRESSED << 48)
		binary.BigEndian.PutUint64(cmd.dataBufferCompress[0:], uint64(proto))
		binary.BigEndian.PutUint64(cmd.dataBufferCompress[8:], uint64(cmd.dataOffset))

		cmd.dataBuffer = cmd.dataBufferCompress
		cmd.dataOffset = compressedSz + 16
		cmd.dataBufferCompress = nil
	}

	return nil
}

// isCompressed returns the length of the compressed buffer.
// If the buffer is not compressed, the result will be -1
func (cmd *baseCommand) compressedSize() int {
	proto := Buffer.BytesToInt64(cmd.dataBuffer, 0)
	size := proto & 0xFFFFFFFFFFFF

	msgType := (proto >> 48) & 0xff

	if msgType != _AS_MSG_TYPE_COMPRESSED {
		return -1
	}

	return int(size)
}

////////////////////////////////////

func setInDoubt(err error, isRead bool, commandSentCounter int) error {
	// set inDoubt flag
	if ae, ok := err.(AerospikeError); ok {
		ae.SetInDoubt(isRead, commandSentCounter)
		return ae
	}

	return err
}

func (cmd *baseCommand) execute(ifc command, isRead bool) error {
	policy := ifc.getPolicy(ifc).GetBasePolicy()
	deadline := policy.deadline()

	return cmd.executeAt(ifc, policy, isRead, deadline, -1, 0)
}

func (cmd *baseCommand) executeAt(ifc command, policy *BasePolicy, isRead bool, deadline time.Time, iterations, commandSentCounter int) (err error) {
	// for exponential backoff
	interval := policy.SleepBetweenRetries

	shouldSleep := false
	isClientTimeout := false

	// Execute command until successful, timed out or maximum iterations have been reached.
	for {
		iterations++

		if shouldSleep {
			aerr, ok := err.(AerospikeError)
			if !ifc.prepareRetry(ifc, isClientTimeout || (ok && aerr.ResultCode() != SERVER_NOT_AVAILABLE)) {
				if bc, ok := ifc.(batcher); ok {
					// Batch may be retried in separate commands.
					if retry, err := bc.retryBatch(bc, cmd.node.cluster, deadline, iterations, commandSentCounter); retry {
						// Batch was retried in separate commands. Complete this command.
						return err
					}
				}
			}
		}

		// NOTE: This is important to be after the prepareRetry block above
		isClientTimeout = false

		// too many retries
		if (policy.MaxRetries <= 0 && iterations > 0) || (policy.MaxRetries > 0 && iterations > policy.MaxRetries) {
			if ae, ok := err.(AerospikeError); ok {
				err = NewAerospikeError(ae.ResultCode(), fmt.Sprintf("command execution timed out on client: Exceeded number of retries. See `Policy.MaxRetries`. (last error: %s)", err.Error()))
			}

			return setInDoubt(err, isRead, commandSentCounter)
		}

		// Sleep before trying again, after the first iteration
		if policy.SleepBetweenRetries > 0 && shouldSleep {
			// Do not sleep if you know you'll wake up after the deadline
			if policy.TotalTimeout > 0 && time.Now().Add(interval).After(deadline) {
				break
			}

			time.Sleep(interval)
			if policy.SleepMultiplier > 1 {
				interval = time.Duration(float64(interval) * policy.SleepMultiplier)
			}
		}

		shouldSleep = true

		// check for command timeout
		if policy.TotalTimeout > 0 && time.Now().After(deadline) {
			break
		}

		// set command node, so when you return a record it has the node
		cmd.node, err = ifc.getNode(ifc)
		if cmd.node == nil || !cmd.node.IsActive() || err != nil {
			isClientTimeout = true

			// Node is currently inactive. Retry.
			continue
		}

		cmd.conn, err = ifc.getConnection(policy)
		if err != nil {
			isClientTimeout = true

			if err == ErrConnectionPoolEmpty {
				// if the connection pool is empty, we still haven't tried
				// the transaction to increase the iteration count.
				iterations--
			}
			Logger.Debug("Node " + cmd.node.String() + ": " + err.Error())
			continue
		}

		// Assign the connection buffer to the command buffer
		cmd.dataBuffer = cmd.conn.dataBuffer

		// Set command buffer.
		err = ifc.writeBuffer(ifc)
		if err != nil {
			// All runtime exceptions are considered fatal. Do not retry.
			// Close socket to flush out possible garbage. Do not put back in pool.
			cmd.conn.Close()
			cmd.conn = nil
			return err
		}

		// Reset timeout in send buffer (destined for server) and socket.
		binary.BigEndian.PutUint32(cmd.dataBuffer[22:], 0)
		if !deadline.IsZero() {
			serverTimeout := deadline.Sub(time.Now())
			if serverTimeout < time.Millisecond {
				serverTimeout = time.Millisecond
			}
			binary.BigEndian.PutUint32(cmd.dataBuffer[22:], uint32(serverTimeout/time.Millisecond))
		}

		// now that the deadline has been set in the buffer, compress the contents
		if err = cmd.compress(); err != nil {
			return NewAerospikeError(SERIALIZE_ERROR, err.Error())
		}

		// Send command.
		_, err = cmd.conn.Write(cmd.dataBuffer[:cmd.dataOffset])
		if err != nil {
			isClientTimeout = true

			// IO errors are considered temporary anomalies. Retry.
			// Close socket to flush out possible garbage. Do not put back in pool.
			cmd.conn.Close()
			cmd.conn = nil

			Logger.Debug("Node " + cmd.node.String() + ": " + err.Error())
			continue
		}
		commandSentCounter++

		// Parse results.
		err = ifc.parseResult(ifc, cmd.conn)
		if err != nil {
			if _, ok := err.(net.Error); err == ErrTimeout || err == io.EOF || ok {
				isClientTimeout = true
				if err != ErrTimeout {
					if aerr, ok := err.(AerospikeError); ok && aerr.ResultCode() == TIMEOUT {
						isClientTimeout = false
					}
				}

				// IO errors are considered temporary anomalies. Retry.
				// Close socket to flush out possible garbage. Do not put back in pool.
				cmd.conn.Close()

				Logger.Debug("Node " + cmd.node.String() + ": " + err.Error())

				// retry only for non-streaming commands
				if !cmd.oneShot {
					cmd.conn = nil
					continue
				}
			}

			// close the connection
			// cancelling/closing the batch/multi commands will return an error, which will
			// close the connection to throw away its data and signal the server about the
			// situation. We will not put back the connection in the buffer.
			if cmd.conn.IsConnected() && KeepConnection(err) {
				// Put connection back in pool.
				cmd.node.PutConnection(cmd.conn)
			} else {
				cmd.conn.Close()
				cmd.conn = nil
			}

			return setInDoubt(err, isRead, commandSentCounter)
		}

		// in case it has grown and re-allocated
		if len(cmd.dataBufferCompress) > len(cmd.dataBuffer) {
			cmd.conn.dataBuffer = cmd.dataBufferCompress
		} else {
			cmd.conn.dataBuffer = cmd.dataBuffer
		}

		// Put connection back in pool.
		// cmd.node.PutConnection(cmd.conn)
		ifc.putConnection(cmd.conn)

		// command has completed successfully.  Exit method.
		return nil

	}

	// execution timeout
	return ErrTimeout
}

func (cmd *baseCommand) parseRecordResults(ifc command, receiveSize int) (bool, error) {
	panic(errors.New("Abstract method. Should not end up here"))
}<|MERGE_RESOLUTION|>--- conflicted
+++ resolved
@@ -1400,14 +1400,7 @@
 func (cmd *baseCommand) writeOperationForBin(bin *Bin, operation OperationType) error {
 	nameLength := copy(cmd.dataBuffer[(cmd.dataOffset+int(_OPERATION_HEADER_SIZE)):], bin.Name)
 
-<<<<<<< HEAD
-	// check for float support
-	cmd.checkServerCompatibility(bin.Value)
-
 	valueLength, err := bin.Value.EstimateSize()
-=======
-	valueLength, err := bin.Value.estimateSize()
->>>>>>> 910557e6
 	if err != nil {
 		return err
 	}
@@ -1427,14 +1420,7 @@
 
 	v := NewValue(val)
 
-<<<<<<< HEAD
-	// check for float support
-	cmd.checkServerCompatibility(v)
-
 	valueLength, err := v.EstimateSize()
-=======
-	valueLength, err := v.estimateSize()
->>>>>>> 910557e6
 	if err != nil {
 		return err
 	}
@@ -1519,14 +1505,7 @@
 }
 
 func (cmd *baseCommand) writeFieldValue(value Value, ftype FieldType) error {
-<<<<<<< HEAD
-	// check for float support
-	cmd.checkServerCompatibility(value)
-
 	vlen, err := value.EstimateSize()
-=======
-	vlen, err := value.estimateSize()
->>>>>>> 910557e6
 	if err != nil {
 		return err
 	}

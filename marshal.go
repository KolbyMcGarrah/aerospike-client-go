--- conflicted
+++ resolved
@@ -1,6 +1,6 @@
 // +build !as_performance
 
-// Copyright 2013-2020 Aerospike, Inc.
+// Copyright 2013-2019 Aerospike, Inc.
 //
 // Licensed under the Apache License, Version 2.0 (the "License");
 // you may not use this file except in compliance with the License.
@@ -128,15 +128,11 @@
 	}
 }
 
-func fieldIsMetadata(f *reflect.StructField) bool {
+func fieldIsMetadata(f reflect.StructField) bool {
 	meta := f.Tag.Get(aerospikeMetaTag)
 	return strings.Trim(meta, " ") != ""
 }
 
-<<<<<<< HEAD
-func fieldAlias(f *reflect.StructField) string {
-	alias := f.Tag.Get(aerospikeTag)
-=======
 func fieldIsOmitOnEmpty(f reflect.StructField) bool {
 	tag := f.Tag.Get(aerospikeTag)
 	return strings.Contains(tag, ",omitempty")
@@ -152,7 +148,6 @@
 
 func fieldAlias(f reflect.StructField) string {
 	alias := strings.Trim(stripOptions(f.Tag.Get(aerospikeTag)), " ")
->>>>>>> bfea48a4
 	if alias != "" {
 		// if tag is -, the field should not be persisted
 		if alias == "-" {
@@ -174,16 +169,6 @@
 	var binMap BinMap
 	var fld reflect.StructField
 	for i := 0; i < numFields; i++ {
-<<<<<<< HEAD
-		field := typeOfT.Field(i)
-
-		// skip unexported fields
-		if field.PkgPath != "" {
-			continue
-		}
-
-		if fieldIsMetadata(&field) {
-=======
 		fld = typeOfT.Field(i)
 
 		// skip unexported fields
@@ -192,16 +177,11 @@
 		}
 
 		if fieldIsMetadata(fld) {
->>>>>>> bfea48a4
 			continue
 		}
 
 		// skip transient fields tagged `-`
-<<<<<<< HEAD
-		alias := fieldAlias(&field)
-=======
 		alias := fieldAlias(fld)
->>>>>>> bfea48a4
 		if alias == "" {
 			continue
 		}

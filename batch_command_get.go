--- conflicted
+++ resolved
@@ -38,14 +38,11 @@
 	indexRecords   []*BatchRead
 	readAttr       int
 	index          int
-<<<<<<< HEAD
 
 	// pointer to the object that's going to be unmarshalled
 	objects      []*reflect.Value
 	objectsFound []bool
-=======
-	isBatchIndex   bool
->>>>>>> 72961e5e
+	isBatchIndex bool
 }
 
 // this method uses reflection.
@@ -148,19 +145,6 @@
 			offset = batchIndex
 		}
 
-<<<<<<< HEAD
-		if bytes.Equal(key.digest[:], cmd.keys[offset].digest[:]) {
-			if resultCode == 0 {
-				if cmd.objects == nil {
-					if cmd.records[offset], err = cmd.parseRecord(key, opCount, generation, expiration); err != nil {
-						return false, err
-					}
-				} else if batchObjectParser != nil {
-					// mark it as found
-					cmd.objectsFound[offset] = true
-					if err := batchObjectParser(cmd, offset, opCount, fieldCount, generation, expiration); err != nil {
-						return false, err
-=======
 		if cmd.isBatchIndex && cmd.indexRecords != nil {
 			if len(cmd.indexRecords) > 0 {
 				if bytes.Equal(key.digest[:], cmd.indexRecords[offset].Key.digest[:]) {
@@ -168,7 +152,6 @@
 						if cmd.indexRecords[offset].Record, err = cmd.parseRecord(key, opCount, generation, expiration); err != nil {
 							return false, err
 						}
->>>>>>> 72961e5e
 					}
 				}
 			} else {
@@ -177,8 +160,17 @@
 		} else {
 			if bytes.Equal(key.digest[:], cmd.keys[offset].digest[:]) {
 				if resultCode == 0 {
-					if cmd.records[offset], err = cmd.parseRecord(key, opCount, generation, expiration); err != nil {
-						return false, err
+					if cmd.objects == nil {
+						if cmd.records[offset], err = cmd.parseRecord(key, opCount, generation, expiration); err != nil {
+							return false, err
+						}
+					} else if batchObjectParser != nil {
+						// mark it as found
+						cmd.objectsFound[offset] = true
+						if err := batchObjectParser(cmd, offset, opCount, fieldCount, generation, expiration); err != nil {
+							return false, err
+
+						}
 					}
 				}
 			} else {

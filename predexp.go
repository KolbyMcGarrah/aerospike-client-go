--- conflicted
+++ resolved
@@ -41,16 +41,10 @@
 	_AS_PREDEXP_STRING_VAR  uint16 = 121
 	_AS_PREDEXP_GEOJSON_VAR uint16 = 122
 
-<<<<<<< HEAD
 	_AS_PREDEXP_REC_DEVICE_SIZE   uint16 = 150
 	_AS_PREDEXP_REC_LAST_UPDATE	  uint16 = 151
 	_AS_PREDEXP_REC_VOID_TIME  	  uint16 = 152
 	_AS_PREDEXP_REC_DIGEST_MODULO uint16 = 153
-=======
-	_AS_PREDEXP_REC_DEVICE_SIZE uint16 = 150
-	_AS_PREDEXP_REC_LAST_UPDATE uint16 = 151
-	_AS_PREDEXP_REC_VOID_TIME   uint16 = 152
->>>>>>> a626ed36
 
 	_AS_PREDEXP_INTEGER_EQUAL     uint16 = 200
 	_AS_PREDEXP_INTEGER_UNEQUAL   uint16 = 201

--- conflicted
+++ resolved
@@ -1,14 +1,5 @@
 # Change history
 
-<<<<<<< HEAD
-## Jan 26 2015 : v1.3.1
-
-  * **Improvements**
-
-    * Removed dependency on `unsafe` package.
-
-## Jan 20 2015 : v1.3.0
-=======
 ## Feb 17 2015 : v1.4.0
 
   This is a major release, and makes using the client much easier to develop applications.
@@ -79,8 +70,13 @@
 
     * Custom Types are now allowed as bin values.
 
-## Jan 14 2015 : v1.3.0
->>>>>>> 5c1cb887
+## Jan 26 2015 : v1.3.1
+
+  * **Improvements**
+
+    * Removed dependency on `unsafe` package.
+
+## Jan 20 2015 : v1.3.0
 
   * **Breaking Changes**
 

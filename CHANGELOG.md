# Change History

<<<<<<< HEAD
## May 28 2020: v2.12.0

  Minor feature release.

  * **New Features**

    - Adds `MapCreateOp` and `ListCreateOp` in `Context` for CDTs.

## May 27 2020: v2.11.0

  Major feature release.

  * **New Features**

    - Adds HyperLogLog support.

  * **Improvements**

    - Exports `estimateSize` on `Value` Datastructure. PR #299, thanks to [Sainadh Devireddy](https://github.com/sainadh-d)
    - Adds more detail regarding `ClientPolicy.IdleTimeout` in the documentation, and changes the default value to 55 seconds.

## May 12 2020: v2.10.0

  Minor feature release.

  * **New Features**

    - Adds `ClientPolicy.MinConnectionsPerNode`.

  * **Improvements**

    - Returns distinct error when empty slice is passed to BatchGetObjects. PR #297, thanks to [Mohamed Osama](https://github.com/oss92)

## March 14 2020: v2.9.0

  Minor feature release.

  * **New Features**

    - Supports use of anonymous structs in reflection API. PR #287, thanks to [小马哥](https://github.com/andot)
=======
## June 8 2020: v3.0.0

  Major feature release. There are a few minor breaking API changes. See `ClientPolicy`.

  Note: There has been significant changes to clustering code. We recommend extensive testing before using in production.

  * **New Features**

    - Adds support for Relaxed Strong Consistency mode.
    - Adds support for whitelists in Roles.
>>>>>>> 910557e6

## March 4 2020: v2.8.2

  Hotfix.

  * **Fixes**

    - Fixes a race condition introduced in the last release.

## March 4 2020: v2.8.1

  Minor fix and improvements.

  * **Improvements**

    - Uses a `sync.Pool` to preserve the connection buffers on close to remove pressure from the allocator and the GC during connection churns.

  * **Fixes**

    - Cleanup the data structure cross refs on Cluster.Close to help GC free the objects.

## February 28 2020: v2.8.0

  Minor feature release.

  * **New Features**

    - Allows `,omitempty` tag to be used in struct tags. It behaves the same as the stdlib json. Note that there should be no whitespace between the comma and the rest of the tag.

## January 30 2020: v2.7.2

  Minor fix release.

  * **Fixes**

    - Resolves an issue where an invalid/malformed compressed header could cause a panic by reporting wrong compressed data size. Resolves #280.

## January 20 2020: v2.7.1

  Minor fix release.

  * **Fixes**

    - Fixes an issue where an error was not checked after a read in `multi_command.go` and would cause a panic. Resolves #280.

## December 24 2019: v2.7.0

  Minor feature and fix release.

  * **New Features**

    - Adds support for client/server wire transport compression.
    - Adds support for descending CDT list order.

  * **Fixes**

    - Fixes an issue where unpacking `Value` objects would cause an infinite loop. PR #273, thanks to [small-egg](https://github.com/small-egg)

## November 25 2019: v2.6.0
  Minor feature release.

  * **New Features**

    - Supports correct Query/Scans via `Scan/QueryPolicy.FailOnClusterChange`

  * **Fixes**

    - Fixes an issue where the client using multiple seeds via DNS or Load Balancer would fail to connect if more than one of them were unreachable.

## November 8 2019: v2.5.0
  Major feature release.

  * **New Features**

    - Adds support for predicate expressions in all transactions. See `Policy.Predexp`.

## October 29 2019: v2.4.0
  Major feature release.

  * **New Features**

    - Adds support for bitwise operations.
    - Adds support for nested CDTs.

## October 17 2019: v2.3.0
  Major feature release.

  * **New Features**

    - Adds support for mixed security modes in cluster to enable rolling upgrade with security changes.
    - Adds support for delete record operation `DeleteOp()` in `Client.Operate()`.
    - Adds support for write operations in background scan/query.
    - Adds support for `Scan/QueryPolicy.RecordsPerSecond` field to limit throughput.

## August 13 2019: v2.2.1
  Minor improvement release.

  * **Improvements**

    - Supports the `Write` role in server v4.6.0.2+

## May 21 2019: v2.2.0
  Minor Fixes and improvements release.

  * **Fixes**

    - Fixes an issue where an empty connection pool would cause a lock contention that would in turn lead to high CPU load.
    - Fixes an issue where in some circumstances connection pool would be depleted of connections.
    - Fixes an issue where the replica node would not be selected in case of master-node failure in `Policy.ReplicaPolicy.SEQUENCE` for reads.

  * **Improvements**

    - Transactions will not count a lack of connection in the node's connection pool as an iteration anymore.

## April 25 2019: v2.1.1
  Minor Fixes and improvements release.

  * **Fixes**

    - Fixes an issue where meta tags were ignored in reflection API for `ScanAllObjects`/`QueryObjects`/`BatchGetObjects`. Resolves #260.

  * **Improvements**

    - Tend won't send `rack:` command to the nodes if `ClientPolicy.RackAware` is not set. PR #259, thanks to [Dmitry Maksimov](https://github.com/kolo)
    - Adds a new GeoJson example.

## April 11 2019: v2.1.0
  Minor Feature and Improvements release.

  * **New Features**

    - Adds `WarmUp` method for `Client`, `Cluster` and `Node`. This method will fill the connection queue to ensure maximum and smooth performance on start up.

  * **Improvements**

    - Simplify connection Timeout calculation and floor the min timeout to 1ms.
    - Simplify resetting server timeout for each iteration.
    - Adds a few pre-defined errors to avoid allocating them during runtime.

  * **Changes**

    - Adds a TLS connection example.
    - Adds `Cap` method to `connectionHeap`.

## March 19 2019: v2.0.0
  Major release. There are some breaking changes, both syntactically and semantically.
  Most changes are minor, and can be fixed with relative ease.
  The only major issue is that the behavior of the client when a key does not exist has changed. 
  It used to return no error, but `nil` `Record.Bins`. Now it returns `ErrKeyNotFound` error.
  This is a significant changes, and you should search your code for all instances of `Bins == nil` and adapt the code accordingly.
  
  * **Major**:
    - Optimizes connection creation out of the transaction pipeline and makes it async.
    - Put a threshold on the number of connections allowed to open simultaneously. Controlled via `ClientPolicy.OpeningConnectionThreshold`.
    - Do not clear partition map entry when a node reports that it no longer owns that partition entry.
    - Uses rolling timeout instead of strict timeout for connections.
    - Remove `ToValueArray` and `ToValueSlice` methods to discourage such suboptimal use. Changes `QueryAggregate` signature to remove the need for those methods.
    - Remove unnecessary conversion from BinMap to Bins in reflection API to speedup the command an avoid unnecessary memory allocations.
    - Use shorter intervals with exponential back-off for tasks.

  * **Breaking**:
    - `Get`/`Put`/`Touch`/`Operate` and `ExecuteUDF` commands will return an `ErrKeyNotFound` error when the key does not exist in the database. The old behavior used to be not to return an error, but have an empty `Record.Bins`.
    - Renames `Statement.Addfilter` to `Statement.SetFilter`, change the name and type of `Statement.Filters` to `Statement.Filter`.
    - Remove `ClientPolicy.RequestProleReplicas`. THe client will always request them.
    - Removes `ScanPolicy.ServerSocketTimeout` and `QueryPolicy.ServerSocketTimeout` in favor of the already existing `Policy.SocketTimeout`.
    - Renames `Policy.Timeout` to `Policy.TotalTimeout` to make the naming consistent with other clients.
    - Moves `atomic` package to internal.
    - Moves `ParticleType` package to internal.
    - Moves `RequestNodeInfo` and `RequestNodeStats` to methods on Node object, and adds `InfoPolicy` to the relevant API signatures.
    - Removes `WaitUntilMigrationIsFinished` from `Scan`/`Query` policies.
    - Changes `NewConnection` method signature, makes `LoginCommand` private.
    - Makes `OperationType` private.
    - Remove long deprecated method for pool management.
    - Removes unused `ReadN` method in `Connection`.
    - Embeds Policies as values and not pointers inside `MultiPolicy`, `ScanPolicy`, `QueryPolicy`

  * **Minor**:
    - Fixes a race condition in the `AdminCommand`.
    - Synchronize the `XORShift` to avoid race conditions.
    - Completely removes deprecated LDT code.

## March 11 2019: v1.39.0

  Major improvements Release.

  * **Improvements**

    - Significantly improves `Batch`/`Scan`/`Query`/`UDF`/`QueryAggregate` performance, up to 10x depending on the number of records.

  * **Changes**

    - Removes `BatchPolicy.UseBatchDirect` from the code since it is not supported on the server anymore.

## February 21 2019: v1.38.0

  * **New Features**

    - Support new server `truncate-namespace` command via `Client.Truncate` when `set` is not specified.

  * **Improvements**

    - The client will not clear a partition map entry when a node reports that it no longer owns that partition entry until another node claims ownership.
    - Adapt UDF test for new server changes. The server will not return an error after `RemoveUDF` if the UDF did not exist.
    - Improves a few tests and relaxes tolerances in tests to accommodate slower cloud test environments.

  * **Fixes**

    - Fixes a race condition in XOR shift RNG.
    - Fixes a race condition in the AdminCommand.


## December 3 2018: v1.37.0

  * **New Features**

    - Support lut-now parameter for Client.Truncate() in servers that support and require it.
    - Added support for CDT Map Relative Ops: `MapGetByKeyRelativeIndexRangeOp`, `MapGetByKeyRelativeIndexRangeCountOp`, `MapGetByValueRelativeRankRangeOp`, `MapGetByValueRelativeRankRangeCountOp`, `MapRemoveByKeyRelativeIndexRangeOp`, `MapRemoveByKeyRelativeIndexRangeCountOp`.
    - Added support for CDT List Relative Ops: `ListGetByValueRelativeRankRangeOp`, `ListGetByValueRelativeRankRangeCountOp`, `ListRemoveByValueRelativeRankRangeOp`, `ListRemoveByValueRelativeRankRangeCountOp`.
    - Added `INFINITY` and `WILDCARD` values for use in CDT map/list comparators.

  * **Improvements**

    - Increase default `Policy.SocketTimeout` to 30s. If `SocketTimeout` is longer than `Timeout`, `Timeout` will be used instead silently. This change is done for the client to perform more intuitively in cloud environments.
    - Never return a random node if a node was not found in the partition map.
    - Return more descriptive error messages on various partition map and other node related errors.

  * **Changes**

    - Remove the ability to force old batch direct protocol on the client because the server will be removing support for the old batch direct protocol.
    - Update admin message version to 2.
    - Remove unused error codes.
    - Remove Go 1.7 and 1.8 from travis tests due to incompatibility with the test framework.

## November 1 2018: v1.36.0

  Feature Release.

  * **New Features**

    - Support rackaware feature. You need to set the `ClientPolicy.RackAware = true`, and set the `ClientPolicy.RackId`. All read operations will try to choose a node on the same rack if `Policy.ReplicaPolicy = PREFER_RACK`. This feature is especially useful when the app/cluster are on the cloud and network throughput over different zones are price differently.

  * **Improvements**

    - Update Operate command documentation.
    - Improve an expectation in a CDT Map test.
    - Move UDF object test to the proper file.
    - Support float64 struct fields when the value of the field has been changed inside lua and set to int - will only affect clusters which support float.
    - Fixes an issue where key value was sent and cause server PARAMETER_ERROR via the operate command if policy.SendKey was set but no write operations were passed.
    - Updated README example with clarification.

  * **Fixes**

    - Fixes an issue where multiple operation results for a bin would be appended to the first result if it was a list.

## October 2 2018: v1.35.2

  Improvement release.

  * **Improvements**

    - Do not allocate a partition map on each tend unless needed.
    - Adds `ConnectionsClosed` stat and sets the connection and dataBuffer to nil in a few places to help the GC.
    - Use a heap data structure for connection pooling instead of a queue.
      This allows better management of connections after a surge, since it keeps the unused connection in the bottom of the heap to close.
      It also helps with performance a bit due to better caching of the data structure in CPU.

## September 18 2018: v1.35.1

  Hot fix release. We recommend updating to this version if you are using authentication.

  * **Fixes**

    - Fixes a regression to avoid hashing passwords per each login, using the cached password.

  * **Changes**

    - Minor code clean up and dead code removal.


## August 29 2018: v1.35.0

  * **New Features**

    - Support for external authentication (LDAP).
    - Support Map and List WriteFlags: `NoFail` and `Partial`.
    - Support load balancers as seed node.

  * **Changes**

    - Change default Scan/Query `ServerSocketTimeout` to 30s.

  * **Improvements**

    - Adds `QueryPolicy.ServerSocketTimeout` and `QueryPolicy.FailOnClusterChange` for when the queries are automatically converted to scans.
    - Minor documentation improvements.
    - Synchronize logging at all situations.
    - Add -debug switch to allow logging at debug level in tests.
    - Allow the user to define the namespace for tests to run on.

  * **Fixes**

    - Fix a few go vet errors for Go 1.11.
    - Fixes minor unsigned length conversions for admin command.

## August 29 2018: v1.34.2

  Fix release.

  * **Fixes**

    - Use pointer receiver for `AerospikeError.SetInDoubt` and `AerospikeError.MarkInDoubt`.
    - Remove unused variable in truncate test.

  * **Changes**

    - Add Go 1.11 to Travis' test versions.
    - Use the last error code in MaxRetries timeout errors for Go 1.11.

## August 9 2018: v1.34.1

  Hot fix release. We recommend updating to this version asap, especially if you are using the Strong Consistency feature.

  * **Fixes**

    - Fixes an issue where a race condition was preventing the partition table to form correctly. (CLIENT-1028)

## July 17 2018: v1.34.0

  * **Changes**

    - Removed the LDT code completely.
    - Adds build tag `app_engine` for compatibility with Google's App Engine. Query Aggregate features are not available in this mode due to lua limitations.

  * **Improvements**

    - Document how to use AerospikeError type in the code.
    - Allow Task.OnComplete() to be listened to by multiple goroutines. Thanks to [HArmen](https://github.com/alicebob)

  * **Fixes**

    - Fixes an issue where `ClientPolicy.FailIfNotConnected` flag was not respected.
    - Fixes a merging issue for PartitionMap, and add a naive validation for partition maps. (CLIENT-1027)

## June 11 2018: v1.33.0

  * **New Features**

    - Adds `BatchPolicy.AllowPartialResults` flag to allow the batch command return partial records returned from the cluster.
    - Adds `INVERTED` flag to the `MapReturnType`. Take a look at INVERTED test in `cdt_map_test.go` to see how to use it.
    - Adds a lot of new Ordered Map and List operations and brings the client up to date with the latest server API.

  * **Changes**

    - Use the default values for `BasePolicy` in `BatchPolicy` to keep the behavior consistent with the older releases.

  * **Improvements**

    - Adds a recover to the tend goroutine to guarantee the client will recover from internal crashes.
    - Removes unneeded type casts.
    - Uses the new stat name for migrations check.

  * **Fixes**

    - Fixes TTL in `GetObject` and `BatchGetObject` reflection API.
    - Handle extension marker in List headers.

## March 15 2018: v1.32.0

  Major feature release.

  * **New Features**
  
    - Support for *Strong Consistency* mode in Aerospike Server v4. You will need to set the `policy.LinearizeRead` to `true`. Adds `AerospikeError.InDoubt()` method.
    - Set the resulting `Record.Key` value in Batch Operations to the Original User-Provided Key to preserve the original namespace/set/userValue and avoid memory allocation.

  * **Changes**

    - Does not retry on writes by default, and put a 100ms timeout on all transactions by default.
    - Changed some warn logs to debug level.
    - Add missing stats counters to improve statistics reports.
    - Uses sync.Once instead of sync.Mutex for `Connection.close` method.
    - Added `DefaultBufferSize` for initial buffer size for connections.

  * **Fixes**

    - Fix the tests for object marshalling to account for monotonic time in Go v1.8+.
    - Stops the ongoing tends on initial connection errors.


## November 29 2017: v1.31.0

  Feature release.

  * **New Features**
  
    - Support for newer Batch Protocol. Add `BatchGetComplex` for complex batch queries. Old batch API upgraded to automatically support the new protocol under the hood, unless `BatchPolicy.UseBatchDirect` flag is set to `true`.

  * **Changes**

    - Renames ResultCode `NO_XDS` to `ALWAYS_FORBIDDEN`.
    - Makes `SERVER_NOT_AVAILABLE` a client generated error.

## October 12 2017: v1.30.0

  Fix and improvements release.

  * **Changes**

    - Deprecated LDTs and removed them from the official build.
    - Change supported go versions to 1.7+ due to gopher-lua requiring `Context`.

  * **Improvements**

    - Get socket timeout once per command execution, do not redefine err var in command execution loop. PR #211, thanks to [Maxim Krasilnikov](https://github.com/chapsuk)
    - Allow running a UDF on a specific node only.
    - Close cluster only once. PR #208, thanks to [Jun Kimura](https://github.com/bluele)
    - Use actual cluster name in tests instead of assuming `null`.
    - Check for the type of error as well in Duplicate Index Creation.
    - Update description for error code 21. PR #207, thanks to [Maxim Krasilnikov](https://github.com/chapsuk)

## September 5 2017: v1.29.0

  Feature and improvements release.

  * **New Features**

    - Added `ListIncrementOp` to the CDT list operations.
    - Added `SEQUENCE` to replica policies.

  * **Improvements**

    - Tweaked node removal algorithm to cover more corner cases.
    - Make `predExp` interface public. Closes issue #205.
    - Added more stats to the `Client.Stats()`.

## August 17 2017: v1.28.0

  Feature, Performance improvements and bug fix release.

  * **New Features**

    - Added `Client.Stats()` method to get client's internal statistics.
    - Added `Policy.SocketTimeout` to differentiate between network timeouts and the total transaction timeouts.
    - Support `policy.IncludeBinData` for queries. Only for servers that support this feature.
    - Minor documentation updates.
    - Return key not found exception (instead of returning nil record) for Operate() command where operations include a write.

  * **Improvements**

    - Close the tend connection when closing node connections.
    - Added Connection finalizer to make sure all connections are closed eventually.
    - Automatically retry failed info requests on async tasks before returning an error.
    - Updated build instructions for the benchmark tool.
    - Make digest_modulo test deterministic.
    - Relax predexp_modulo test a bit to avoid occasional failures.

  * **Fixes**

    - Indirect CAS ops to prevent the compiler from optimizing them out.
    - Return errors instead of nil.

## April 25 2017: v1.27.0

  Feature, Performance improvements and bug fix release.

  * **New Features**

    - Added `BatchGetObjects` method.
    - Added Exponential Backoff by introducing `BasePolicy.SleepMultiplier`. Only Values > 1.0 are effective. PR #192, thanks to [Venil Noronha](https://github.com/venilnoronha)

  * **Improvements**

    - Packer tries to see if it can use generic data types before using reflection.
    - Operations, including CDTs do not allocate a buffer anymore, unless reused.

  * **Incompatible changes**:
    - `BinName` and `BinValue` are not exported in `Operation` anymore. These fields shouldn't have been used anyway since `Operation`s used to cache their internal command.

  * **Fixes**

    - Documentation Fixes. Thanks to [Nassor Paulino da Silva](https://github.com/nassor) and [HArmen](https://github.com/alicebob)


## April 5 2017: v1.26.0

  Feature, Performance improvements and bug fix release.

  * **New Features**

    - Predicate API is supported (for server v3.12+)
    - Added `Truncate` method to quickly remove all data from namespaces or sets (for server v3.12+).
    - Support `ScanPolicy.ServerSocketTimeout` (for server v3.12+).
    - Support `ClientPolicy.IgnoreOtherSubnetAliases` to ignore hosts from other subnets. PR #182, thanks to [wedi-dev](https://github.com/wedi-dev)

  * **Improvements**

    - Added a lot of predefined generic slice and map types in `NewValue` method to avoid hitting reflection as much as possible.
    - Fix `go vet` complaints.

  * **Fixes**

    - Allow streaming commands (scan/query/aggregation) to retry unless the error occurs during parsing of the results. Fixes issue #187
    - Use `net.JoinHostPort` to concatinate host and port values instead of doing it directly. Fixes some issues in IPv6 connection strings.
    - Improved initial Tend run.
    - Fixes `cluster-name` checking bug.

## March 8 2017: v1.25.1

  Hot fix release. Updating the client is recommended.

  * **Fixes**

    - Fixed an issue where errors in Scan/Query unmarshalling would be duplicated and could cause a deadlock.

## February 28 2017: v1.25.0

  Performance improvements and fix release.

  * **Improvements**

    - Check tend duration and compare it to tend interval, and warn the user if tend takes longer than tend interval.
    - Seed the cluster concurrently, and return as soon as any of the seeds is validated.
    - Tend the cluster concurrently. Allows use of very big clusters with no delay.
    - Partitions the connection queue to avoid contention.
    - Cluster partition map is merged from all node fragments and updated only once per tend to reduce contention to absolute minimum.

  * **Fixes**

    - Fixed an issue where a valid but unreachable seed could timeout and stall connecting and tending the cluster..
    - Fix result code comments.

## January 11 2017: v1.24.0

  Minor feature and fix release.

  * **New Features**

    - TLS/SSL connections are now officially supported.
    - Added Role/Privilege API.

  * **Improvements**

    - Return a client-side error when no ops are passed to the operate command.
    - Export error attribute in `NodeError`
    - Do not attempt to refresh peers if it is not supported by the nodes.

  * **Fixes**

    - Use namespace default-ttl for tests instead of assuming 30d
    - Always drain scan connections after parsing the records.
    - Fix panic in GetObject() if all bins in result is nil. PR #172, thanks to [Hamper](https://github.com/hamper)
    - Fix WritePolicy usage with UDF. PR #174, thanks to [Bertrand Paquet](https://github.com/bpaquet)
    - Close connection right when it has an io error and don't wait for the caller.

## December 20 2016 : v1.23.0

  Minor feature and fix release.

  * **New Features**

    - Exposes the internal `client.Cluster` object to the users.
    - Added New API for high-performance complex data type packing, and removed the old API.

  * **Improvements**

    - Only update the partition map if the partition generatio has changed.
    - Use tend connection for user management commands.
    - Marks LargeList as deprecated. Use CDT methods instead.
    - Always validate the message header to avoid reading the remainder of other command buffers.
    - Removes GeoJson from key helper.
    - Improves tend algorthm to allow complete disconnection from the cluster if none of the clusters are accessible.
    - `PutObject` method will now accept objects as well. PR #156, thanks to [Sarath S Pillai](https://github.com/sarathsp06)

  * **Fixes**

    - Do not attemp to add a node which were unaccessible to avoid panic.
    - Fix invalid connectionCount. PR #168, thanks to [Jun Kimura](https://github.com/bluele)
    - Fixes minor bug that didn't return the error on reading from the connection during scans.

## November 29 2016 : v1.22.0

  Hot fix release. Please upgrade if you have been using other aerospike clients with your database parallel to Go.

  * **Fixes**

    - Fixes an issue where short strings in Lists and Maps wouldn't unpack correctly. Resolves #161.

## November 16 2016 : v1.21.0

  Minor fix release.

  * **New Features**

    - Added new constants for expiration in `WritePolicy`: `TTLServerDefault`, `TTLDontExpire`, `TTLDontUpdate`

  * **Improvements**

    - Corrects typos in the code. PR #142, thanks to [Muyiwa Olurin ](https://github.com/muyiwaolurin)
    - Use the tend connection for `RequestInfo` commands.

  * **Fixes**

    - Fixes an issue where TTL values were calcualted wrongly when they were set not to expire.
    - Fixes an issue where `PutObjects` would marshal `[]byte` to `List` in database. PR #152, thanks to [blide](https://github.com/blide)
    - Fixes an issue where `Recordset` could leak goroutines. PR #153, thanks to [Deepak Prabhakara](https://github.com/deepakprabhakara)

## October 25 2016 : v1.20.0

  Major improvements release. There has been major changes in the library. Please test rigorously before upgrading to the new version.

  * **New Features**

    - Let user define the desired tag for bin names in structs using `SetAerospikeTag` function.
    - Added `as_performance` build tag to avoid including the slow convenience API which uses reflections in the client code.
      To use this feature, you should include -tags="as_performance" when building your project.

      *NOTICE*: Keep in mind that your code may not compile using this flag. That is by design.

  * **Improvements**

    - Added special packer for map[string]interface{} in `NewValue` method.
    - Avoid allocating memory for Map and List values.
    - Allocate commands on the stack to avoid heap allcations.
    - Avoid allocating memory for `packer`.
    - Avoid Allocating memory in computeHash for keys.
    - Avoid allocating memory in Ripe160MD digest.
    - Removed BufferPool and moved buffers to `Connection` objects to remove lock contention.
    - Added `ListIter` and `MapIter` interfaces to support passing Maps and Lists to the client without using reflection.

## October 14 2016 : v1.19.0

  Major feature and improvement release.

  * **New Features**

    * Support TLS secured connections. (Feature will be supported in coming server releases.)

    * Support IPv6 protocol. Supported by Aerospike Server 3.10+.

    * Support `cluster-name` verification. Supported by Aerospike Server 3.10+.

    * Support new peers info protocol. Supported by Aerospike Server 3.10+.

  * **Improvements**

    * Will retry the operation even when reading from the buffer. Set `Policy.MaxRetries = 0` to avoid this behavior. PR #143, thanks to [Hector Jusforgues](https://github.com/hectorj)

    * Much improved cluster management algorithm. Will now handle the case where multiple nodes go down simultaneously, still protecting against split brain rogue nodes.

  * **Fixes**

    * Try all alias IPs in node validator. Resolves #144.

    * Updated job status check for execute tasks.

## August 19 2016 : v1.18.0

  Minor improvements release.

  * **New Features**

    * Support 'Durable Deletes' for the next version of Aerospike Server Enterprise.

  * **Improvements**

    * Don't run tests for features that are not supported by the server.

    * Added new server error codes.


## July 27 2016 : v1.17.1

  Minor improvements release.

  * **Improvements**

    * Add `TaskId()` method for `Recordset`.

    * Cleanup indexes after test cases.

    * Keep connections on recoverable server errors.

    * Return the error on unexpected keys in `BatchCommandGet/Header`.

    * Use the same client object in tests and support using replicas on travis.

## July 19 2016 : v1.17.0

  Major feature and improvement release.

  * **New Features**

    * Client now supports distributing reads from Replicas using `ClientPolicy.RequestProleReplicas` and `Policy.ReplicaPolicy`

  * **Improvements**

    * `Cluster.GetConnection` will now retry to acquire a connection until timeout.

    * `Client.DropIndex` method now blocks until all nodes report the index is dropped.

    * Async tasks like `CreateIndex` will retry a few times before deciding a non-existing job means it has finished.

    * Don't use math.MaxInt64, it breaks 32-bit builds. PR #139, thanks to [Cameron Sparr](https://github.com/sparrc)

  * **Fixes**

    * Maps with 0 elements will automatically shortcut to unordered empty maps.

    * Return the error in BatchCommandGet on parse error.

## June 28 2016 : v1.16.3

  Major bugfix release. Update recommended.

  * **Improvements**

    * Skip LDT tests if LDT is not enabled.

    * Returns last error after all retry attempts to run a command are exhausted.

    * Reserves a connection for tend operation to avoid dropping a node when high load prevents acquiring a proper connection.

    * Added Finalizers to `Client` and `Recordset`. Both will be automatically closed by the GC.

  * **Fixes**

    * Fixes an issue where `services-alternate` wasn't used in `Node.addFriends()` when instructed so in the policy.

    * Fixes an issue where object metadata wasn't cached if `QueryObjects` was called before `PutObject`.

    * Fixes an issue where idle connections were not dropped.

    * Fixes an issue where requested buffer sizes were not guarded against negative numbers.

## June 7 2016 : v1.16.2

  Minor bugfix release.

  * **Fixes**

    * Fixes an issue where empty unordered maps were confused with CDT maps.

## June 6 2016 : v1.16.1

  Minor bugfix release.

  * **Fixes**

    * Fixes an issue where complex maps and lists weren't unmarshalled correctly in `GetObject` method.

## June 2 2016 : v1.16

  Major feature and improvements release.

  > NOTICE: Due to the relatively extensive code overhaul, upgrade with caution.

  * **New Features**

    * Added CDT Ordered Map API. (Requires server v3.8.3+)

  * **Improvements**

    * Removed mutexes from `Cluster` and `Node` code.

    * Improved code quality using various linters.

## May 27 2016 : v1.15

  Minor fixes and improvements release.

  * **Fixes**

    * Fixed an issue where unmarshalling embedded structs and pointers didn't work properly if they were tagged.

## May 16 2016 : v1.14

  Minor fixes and improvements release.

  * **Fixes**

    * Fixed an issue in which go-routines were leaked in `Results()` method of `Recordset` on cancellation. Based on PR #128, thanks to [Noel Cower](https://github.com/nilium)

    * Fixed issues regarding leaked goroutines in `Cluster.WaitTillStablized()`, `Cluster.MigrationInProgress()`, and `Cluster.WaitUntillMigrationIsFinished()` methods. PR #126, thanks to [Anton](https://github.com/yiiton)

  * **Improvements**

    * Improved cluster `tend()` logic.

    * Added `Recordset.Read()` method.

    * Minor fixes in docs and code formatting. Thanks to [Andrew Murray](https://github.com/radarhere) and [Erik Dubbelboer](https://github.com/erikdubbelboer)

## April 1 2016 : v1.13

  Minor features and improvements release.

  * **New Features**

    * Added `NewGeoWithinRegionForCollectionFilter`, `NewGeoRegionsContainingPointForCollectionFilter`, `NewGeoWithinRadiusForCollectionFilter` for queries on collection bins.

  * **Fixes**

    * Fixed an issue in which bounded byte arrays were silently being dropped as map keys.

  * **Improvements**

    * Removed and fixed unused assignments and variables.

    * Fixed typos in the comments.

    * Minor changes and formatting. PR #124, thanks to [Harmen](https://github.com/alicebob)

## March 8 2016 : v1.12

  Minor features and improvements release.

  * **New Features**

    * Support Metadata in struct tags to fetch TTL and Generation via `GetObject`.
    Notice: Metadata attributes in an struct are considered transient, and won't be persisted.

    Example:
    ```go
    type SomeStruct struct {
      TTL  uint32         `asm:"ttl"` // record time-to-live in seconds
      Gen  uint32         `asm:"gen"` // record generation
      A    int
      Self *SomeStruct
    }

    key, _ := as.NewKey("ns", "set", value)
    err := client.PutObject(nil, key, obj)
    // handle error here

    rObj := &OtherStruct{}
    err = client.GetObject(nil, key, rObj)
    ```

    * GeoJSON support in Lists and Maps

  * **Improvements**

    * Use `ClientPolicy.timeout` for connection timeout when refreshing nodes

    * Added new server error codes

    * Protect RNG pool against low-precision clocks during init

    * Better error message distingushing between timeout because of reaching deadline and exceeding maximum retries

  * **Fixes**

    * Fixed object mapping cache for anonymous structs. PR #115, thanks to [Moshe Revah](https://github.com/zippoxer)

    * Fixed an issue where `Execute()` method wasn't observing the `SendKey` flag in Policy.

## February 9 2016 : v1.11

  Minor features and improvements release.

  * **New Features**

      * Can now use `services-alternate` for cluster tend.

      * New CDT List API: `ListGetRangeFromOp`, `ListRemoveRangeFromOp`, `ListPopRangeFromOp`

  * **Improvements**

      * Improves marshalling of data types into and out of the Lua library and avoids marshalling values before they are needed.

      * Returns error for having more than one Filter on client-side to avoid confusion.

      * Increases default `ClientPolicy.Timeout` and return a meaningful error message when the client is not fully connected to the cluster after `waitTillStabilized` call

## January 13 2016 : v1.10

  Major release. Adds Aggregation.

  * **New Features**

    * Added `client.QueryAggregate` method.

      * For examples regarding how to use this feature, look at the examples directory.

      * You can find more documentation regarding the [Aggregation Feature on Aerospike Website](http://www.aerospike.com/docs/guide/aggregation.html)

  * **Improvements**

    * Improve Query/Scan performance by reading from the socket in bigger chunks

## December 14 2015 : v1.9

  Major release. Adds new features.

  * **New Features**

    * Added CDT List operations.

    * Added `NewGeoWithinRadiusFilter` filter for queries.

  * **Changes**

    * Renamed `NewGeoPointsWithinRegionFilter` to `NewGeoWithinRegionFilter`

## December 1 2015 : v1.8

  Major release. Adds new features and fixes important bugs.

  * **New Features**

    * Added `ScanAllObjects`, `ScanNodeObjects`, `QueryObjects` and `QueryNodeObjects` to the client, to facilitate automatic unmarshalling of data similar to `GetObject`.

      * NOTICE: This feature and its API are experimental, and may change in the future. Please test your code throughly, and provide feedback via Github.

    * Added `ScanPolicy.IncludeLDT` option (Usable with yet to be released server v 3.7.0)

    * Added `LargeList.Exist` method.

  * **Improvements**

    * Makes Generation and Expiration values consistent for WritePolicy and Record.

      * NOTICE! BREAKING CHANGE: Types of `Record.Generation` and `Record.Expiration`, and also `WritePolicy.Generation` and `WritePolicy.Expiration` have changed, and may require casting in older code.

    * Refactor tools/asinfo to be more idiomatic Go. PR #86, thanks to [Tyler Gibbons](https://github.com/Kavec)

    * Many documentation fixes thanks to [Charl Matthee](https://github.com/charl) and [Tyler Gibbons](https://github.com/Kavec)

  * **Fixes**

    * Changed the `KeepConnection` logic from black-list to white-list, to drop all

    * Fix RemoveNodesCopy logic error.

    * Add missing send on recordset Error channel. PR #99, thanks to [Geert-Johan Riemer](https://github.com/GeertJohan)

    * Fix skipping of errors/records in (*recordset).Results() select after cancellation. PR #99, thanks to [Geert-Johan Riemer](https://github.com/GeertJohan)

## October 16 2015 : v1.7

  Major release. Adds new features and fixes important bugs.

  * **New Features**

    * Added support for Geo spatial queries.

    * Added support for creating indexes on List and Map bins, and querying them.

    * Added support for native floating point values.

    * Added `ClientPolicy.IpMap` to use IP translation for alias recognition. PR #81, Thanks to [Christopher Guiney](https://github.com/chrisguiney)

  * **Improvements**

    * Cosmetic change to improve code consistency for `PackLong` in `packer.go`. PR #78, Thanks to [Erik Dubbelboer](https://github.com/ErikDubbelboer)

  * **Fixes**

    * Fixes an issue when the info->services string was malformed and caused the client to panic.

    * Fixes an issue with unmarshalling maps of type map[ANY]struct{} into embedded structs.

    * Fixes issue with unmarshalling maps of type map[ANY]struct{} into embedded structs.

    * Fixes an issue with bound checking. PR #85, Thanks to [Tait Clarridge](https://github.com/oldmantaiter)

    * Fixes aa few typos in the docs. PR #76, Thanks to [Charl Matthee](https://github.com/charl)

## August 2015 : v1.6.5

  Minor maintenance release.

  * **Improvements**

    * Export `MaxBufferSize` to allow tweaking of maximum buffer size allowed to read a record. If a record is bigger than this size (e.g: A lot of LDT elements in scan), this setting wil allow to tweak the buffer size.

## July 16 2015 : v1.6.4

  Hot fix release.

  * **Fixes**

    * Fix panic when a scan/query fails and the connection is not dropped.

## July 9 2015 : v1.6.3

  Minor fix release.

  * **Improvements**

    * Improved documentation. PR #64 and #68. Thanks to [Geert-Johan Riemer](https://github.com/GeertJohan)

  * **Fixes**

    * Fix a bunch of golint notices. PR #69, Thanks to [Geert-Johan Riemer](https://github.com/GeertJohan)

    * Connection.Read() total bytes count on error. PR #71, Thanks to [Geert-Johan Riemer](https://github.com/GeertJohan)

    * Fixed a race condition on objectMappings map. PR #72, Thanks to [Geert-Johan Riemer](https://github.com/GeertJohan)

    * Fixed a few uint -> int convertions.

## June 11 2015 : v1.6.2

  Minor fix release.

  * **Improvements**

    * Improved documentation. Replaced all old API references regarding Recordset/Query/Scan to newer, more elegant API.

  * **Fixes**

    * Fixed an issue where erroring out on Scan would result a panic.

    * Fixed an issue where `Statement.TaskId` would be negative. converted `Statement.TaskId` to `uint64`

## June 9 2015 : v1.6.1

  Minor fix release.

  * **Fixes**

    * Fixed an issue where marshaller wouldn't marshal some embedded structs.

    * Fixed an issue where querying/scanning empty sets wouldn't drain the socket before return.

## May 30 2015 : v1.6.0

  There's an important performance regression bug fix in this release. We recommend everyone to upgrade.

  * **New Features**

    * Added New LargeList API.

      * NOTICE! BREAKING CHANGE: New LargeList API on the Go Client uses the New API defined on newer server versions. As Such, it has changed some signatures in LargeList.

  * **Fixes**

    * Fixed an issue where connections where not put back to the pool on some non-critical errors.

    * Fixed an issue where Object Unmarshaller wouldn't extend a slice.

    * Decode RegisterUDF() error message from base64

    * Fixed invalid connection handling on node connections (thanks to @rndive)

## May 15 2015 : v1.5.2

  Hotfix release.

  * **Fixes**

    * Fixed a branch-merge mistake regarding error handling during connection authentication.

## May 15 2015 : v1.5.1

  Major maintenance release.

  NOTICE: All LDTs on server other than LLIST have been deprecated, and will be removed in the future. As Such, all API regarding those features are considered deprecated and will be removed in tandem.

  * **Improvements**

    * Introduces `ClientPolicy.IdleTimeout` to close stale connections to the server. Thanks to Mário Freitas (@imkira). PR #57

    * Use type alias instead of struct for NullValue.

    * Removed workaround regarding filtering bin names on the client for `BatchGet`. Issue #60

  * **Fixes**

    * Fixed a few race conditions.

    * Fixed #58 regarding race condition accessing `Cluster.password`.

    * Fixed minor bugs regarding handling of nulls in structs for `GetObj()` and `PutObj()`.

    * Fixed a bug regarding setting TaskIds on the client.

  * ** Other Changes **

    * Removed deprecated `ReplaceRoles()` method.

    * Removed deprecated `SetCapacity()` and `GetCapacity()` methods for LDTs.

## April 13 2015 : v1.5.0

  This release includes potential BREAKING CHANGES.

  * **New Features**

    * Introduces `ClientPolicy.LimitConnectionsToQueueSize`. If set to true, the client won't attemp to create new connections to the node if the total number of pooled connections to the node is equal or more than the pool size. The client will retry to poll a connection from the queue until a timeout occurs. If no timeout is set, it will only retry for ten times.

  * **Improvements**

    * BREAKING CHANGE: |
                        Uses type aliases instead of structs in several XXXValue methods. This removes a memory allocation per `Value` usage.
                        Since every `Put` operation uses at list one value object, this has the potential to improve application performance.
                        Since the signature of several `NewXXXValue` methods have changed, this might break some existing code if you have used the value objects directly.

    * Improved `Logger` so that it will accept a generalized `Logger` interface. Any Logger with a `Printf(format string, values ...interface{})` method can be used. Examples include Logrus.

    * Improved `Client.BatchGet()` performance.

  * **Fixes**

    * Bin names were ignored in BatchCommands.

    * `BatchCommandGet.parseRecord()` returned wrong values when `BinNames` was empty but not nil.

## March 31 2015 : v1.4.2

  Maintenance release.

  * **Improvements**

    * Replace channel-based queue system with a lock-based algorithm.
    * Marshaller now supports arrays of arbitrary types.
    * `Client.GetObject()` now returns an error when the object is not found.
    * Partition calculation uses a trick that is twice as fast.

  * **Improvements**

    * Unpacking BLOBs resulted in returning references to pooled buffers. Now copies are returned.

## March 12 2015 : v1.4.1

  This is a minor release to help improve the compatibility of the client on Mac OS, and to make cross compilation easier.

  * **Improvements**

    * Node validator won't call net.HostLookup if an IP is passed as a seed to it.

## Feb 17 2015 : v1.4.0

  This is a major release, and makes using the client much easier to develop applications.

  * **New Features**

    * Added Marshalling Support for Put and Get operations. Refer to [Marshalling Test](client_object_test.go) to see how to take advantage.
    Same functionality for other APIs will follow soon.
    Example:
    ```go
    type SomeStruct struct {
      A    int            `as:"a"`  // alias the field to a
      Self *SomeStruct    `as:"-"`  // will not persist the field
    }

    type OtherStruct struct {
      i interface{}
      OtherObject *OtherStruct
    }

    obj := &OtherStruct {
      i: 15,
      OtherObject: OtherStruct {A: 18},
    }

    key, _ := as.NewKey("ns", "set", value)
    err := client.PutObject(nil, key, obj)
    // handle error here

    rObj := &OtherStruct{}
    err = client.GetObject(nil, key, rObj)
    ```

    * Added `Recordset.Results()`. Consumers of a recordset do not have to implement a select anymore. Instead of:
    ```go
    recordset, err := client.ScanAll(...)
    L:
    for {
      select {
      case r := <-recordset.Record:
        if r == nil {
          break L
        }
        // process record here
      case e := <-recordset.Errors:
        // handle error here
      }
    }
    ```

    one should only range on `recordset.Results()`:

    ```go
    recordset, err := client.ScanAll(...)
    for res := range recordset.Results() {
      if res.Err != nil {
        // handle error here
      } else {
        // process record here
        fmt.Println(res.Record.Bins)
      }
    }
    ```

    Use of the old pattern is discouraged and deprecated, and direct access to recordset.Records and recordset.Errors will be removed in a future release.

  * **Improvements**

    * Custom Types are now allowed as bin values.

## Jan 26 2015 : v1.3.1

  * **Improvements**

    * Removed dependency on `unsafe` package.

## Jan 20 2015 : v1.3.0

  * **Breaking Changes**

    * Removed `Record.Duplicates` and `GenerationPolicy/DUPLICATE`

  * **New Features**

    * Added Security Features: Please consult [Security Docs](https://www.aerospike.com/docs/guide/security.html) on Aerospike website.

      * `ClientPolicy.User`, `ClientPolicy.Password`
      * `Client.CreateUser()`, `Client.DropUser()`, `Client.ChangePassword()`
      * `Client.GrantRoles()`, `Client.RevokeRoles()`, `Client.ReplaceRoles()`
      * `Client.QueryUser()`, `Client.QueryUsers`

    * Added `Client.QueryNode()`

    * Added `ClientPolicy.TendInterval`

  * **Improvements**

    * Cleaned up Scan/Query/Recordset concurrent code

  * **Fixes**

      * Fixed a bug in `tools/cli/cli.go`.

      * Fixed a bug when `GetHeaderOp()` would always translate into `GetOp()`

## Dec 29 2014: v1.2.0

  * **New Features**

    * Added `NewKeyWithDigest()` method. You can now create keys with custom digests, or only using digests without
      knowing the original value. (Useful when you are getting back results with Query and Scan)

## Dec 22 2014

  * **New Features**

    * Added `ConsistencyLevel` to `BasePolicy`.

    * Added `CommitLevel` to `WritePolicy`.

    * Added `LargeList.Range` and `LargeList.RangeThenFilter` methods.

    * Added `LargeMap.Exists` method.

  * **Improvements**

    * We use a pooled XORShift RNG to produce random numbers in the client. It is FAST.

## Dec 19 2014

  * **Fixes**

    * `Record.Expiration` wasn't converted to TTL values on `Client.BatchGet`, `Client.Scan` and `Client.Query`.

## Dec 10 2014

  * **Fixes**:

    * Fixed issue when the size of key field would not be estimated correctly when WritePolicy.SendKey was set.

## Nov 27 2014

  Major Performance Enhancements. Minor new features and fixes.

  * **Improvements**

    * Go client is much faster and more memory efficient now.
      In some workloads, it competes and wins against C and Java clients.

    * Complex objects are now de/serialized much faster.

  * **New Features**

    * Added Default Policies for Client object.
      Instead of creating a new policy when the passed policy is nil, default policies will be used.

## Nov 24 2014

  * **Fixes**:

    * Fixed issue when WritePolicy.SendKey = true was not respected in Touch() and Operate()

## Nov 22 2014

  Hotfix in unpacker. Update strongly recommended for everyone using Complex objects, LDTs and UDFs.

  * **Fixes**:

    * When Blob, ByteArray or String size has a bit sign set, unpacker reads it wrong.
        Note: This bug only affects unpacking of these objects. Packing was unaffected, and data in the database is valid.

## Nov 2 2014

  Minor, but very impoortant fix.

  * **Fixes**:

    * Node selection in partition map was flawed on first refresh.

  * **Incompatible changes**:

    * `Expiration` and `Generation` in `WritePolicy` are now `int32`
    * `TaskId` in `Statement` is now always set in the client, and is `int64`

  * **New Features**:

    * float32, float64 and bool are now supported in map and array types

## Oct 15 2014 (Beta 2)

  * **Hot fix**:

    * Fixed pack/unpack for uint64

## Aug 20 2014 (Beta 1)

  Major changes and improvements.

  * **New Features**:

    * Added client.Query()
    * Added client.ScanNode()/All()
    * Added client.Operate()
    * Added client.CreateIndex()
    * Added client.DropIndex()
    * Added client.RegisterUDF()
    * Added client.RegisterUDFFromFile()
    * Added client.Execute()
    * Added client.ExecuteUDF()
    * Added client.BatchGet()
    * Added client.BatchGetHeader()
    * Added client.BatchExists()
    * Added LDT implementation
    * Added `Node` and `Key` references to the Record

  * **Changes**:

    * Many minor and major bug fixes
    * Potentially breaking change: Reduced Undocumented API surface
    * Fixed a few places where error results were not checked
    * Breaking Change: Convert Key.namespace & Key.setName from pointer to string; affects Key API
    * Renamed all `this` receivers to appropriate names
    * Major performance improvements (~2X improvements in speed and memory consumption):
      * better memory management for commands; won't allocate if capacity is big enough
      * better hash management in key; avoids two redundant memory allocs
      * use a buffer pool to reduce GC load
      * fine-grained, customizable and deterministic buffer pool implementation for command

    * Optimizations for Key & Digest
      * changed digest implementation, removed an allocation
      * Added RIPEMD160 hash files from crypto to lib
      * pool hash objects

    * Various Benchmark tool improvements
      * now profileable using localhost:6060
      * minor bug fixes

## Jul 26 2014 (Alpha)

  * Initial Release.<|MERGE_RESOLUTION|>--- conflicted
+++ resolved
@@ -1,6 +1,16 @@
 # Change History
 
-<<<<<<< HEAD
+## June 8 2020: v3.0.0
+
+  Major feature release. There are a few minor breaking API changes. See `ClientPolicy`.
+
+  Note: There has been significant changes to clustering code. We recommend extensive testing before using in production.
+
+  * **New Features**
+
+    - Adds support for Relaxed Strong Consistency mode.
+    - Adds support for whitelists in Roles.
+
 ## May 28 2020: v2.12.0
 
   Minor feature release.
@@ -41,18 +51,6 @@
   * **New Features**
 
     - Supports use of anonymous structs in reflection API. PR #287, thanks to [小马哥](https://github.com/andot)
-=======
-## June 8 2020: v3.0.0
-
-  Major feature release. There are a few minor breaking API changes. See `ClientPolicy`.
-
-  Note: There has been significant changes to clustering code. We recommend extensive testing before using in production.
-
-  * **New Features**
-
-    - Adds support for Relaxed Strong Consistency mode.
-    - Adds support for whitelists in Roles.
->>>>>>> 910557e6
 
 ## March 4 2020: v2.8.2
 
